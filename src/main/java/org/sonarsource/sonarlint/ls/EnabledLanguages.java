/*
 * SonarLint Language Server
 * Copyright (C) 2009-2025 SonarSource SA
 * mailto:info AT sonarsource DOT com
 *
 * This program is free software; you can redistribute it and/or
 * modify it under the terms of the GNU Lesser General Public
 * License as published by the Free Software Foundation; either
 * version 3 of the License, or (at your option) any later version.
 *
 * This program is distributed in the hope that it will be useful,
 * but WITHOUT ANY WARRANTY; without even the implied warranty of
 * MERCHANTABILITY or FITNESS FOR A PARTICULAR PURPOSE.  See the GNU
 * Lesser General Public License for more details.
 *
 * You should have received a copy of the GNU Lesser General Public License
 * along with this program; if not, write to the Free Software Foundation,
 * Inc., 51 Franklin Street, Fifth Floor, Boston, MA  02110-1301, USA.
 */
package org.sonarsource.sonarlint.ls;

import java.nio.file.Path;
import java.util.EnumSet;
import java.util.HashMap;
import java.util.List;
import java.util.Map;
import java.util.Set;
import java.util.stream.Stream;
import org.sonarsource.sonarlint.core.rpc.protocol.common.Language;
import org.sonarsource.sonarlint.ls.log.LanguageClientLogger;

import static java.lang.String.format;

public class EnabledLanguages {

  private final List<Path> analyzers;
  private final LanguageClientLogger lsLogOutput;

  EnabledLanguages(List<Path> analyzers, LanguageClientLogger lsLogOutput) {
    this.analyzers = analyzers;
    this.lsLogOutput = lsLogOutput;
  }

<<<<<<< HEAD
  private static final Language[] STANDALONE_LANGUAGES = {
    Language.OPENEDGE,
    Language.OPENEDGE_DB
  };

  private static final Language[] CONNECTED_ADDITIONAL_LANGUAGES = {

  };
=======
  private static final Set<Language> STANDALONE_LANGUAGES = EnumSet.of(
    Language.AZURERESOURCEMANAGER,
    Language.CPP,
    Language.C,
    Language.CLOUDFORMATION,
    Language.CS,
    Language.CSS,
    Language.DOCKER,
    Language.GO,
    Language.HTML,
    Language.IPYTHON,
    Language.JAVA,
    Language.JS,
    Language.JSON,
    Language.KUBERNETES,
    Language.PHP,
    Language.PYTHON,
    Language.SECRETS,
    Language.TERRAFORM,
    Language.TS,
    Language.XML,
    Language.YAML
  );

  private static final Set<Language> CONNECTED_ADDITIONAL_LANGUAGES = EnumSet.of(
    Language.APEX,
    Language.COBOL,
    Language.PLSQL,
    Language.TSQL,
    Language.ANSIBLE
  );
>>>>>>> c967ca50


  public static Set<Language> getStandaloneLanguages() {
    return STANDALONE_LANGUAGES;
  }

  public static Set<Language> getConnectedLanguages() {
    return CONNECTED_ADDITIONAL_LANGUAGES;
  }

  public Set<Path> getEmbeddedPluginsPaths() {
    return Set.copyOf(analyzers);
  }

  public Map<String, Path> getConnectedModeEmbeddedPluginPathsByKey() {
    var plugins = new HashMap<String, Path>();
    Stream.of(ConnectedModeEmbeddedPlugin.values())
        .forEach(plugin -> addPluginPathOrWarn(plugin, plugins));

    analyzers.stream().filter(it -> it.toString().endsWith("sonarlintomnisharp.jar")).findFirst()
      .ifPresent(p -> plugins.put("omnisharp", p));
    return plugins;
  }

  private void addPluginPathOrWarn(ConnectedModeEmbeddedPlugin plugin, Map<String, Path> plugins) {
    analyzers.stream().filter(it -> it.toString().endsWith(plugin.analyzerFileName)).findFirst()
      .ifPresentOrElse(
        pluginPath -> plugins.put(plugin.sonarPluginKey, pluginPath),
        () -> lsLogOutput.warn(format("Embedded plugin not found: %s", plugin.sonarLanguageKey)));
  }

  private enum ConnectedModeEmbeddedPlugin {
    CFAMILY("sonarcfamily.jar", "cpp", "c"),
    HTML("sonarhtml.jar", "web", "web"),
    JS("sonarjs.jar", "javascript", "js"),
    XML("sonarxml.jar", "xml", "xml"),
    TEXT("sonartext.jar", "text", "secrets"),
    GO("sonargo.jar", "go", "go"),
    IAC("sonariac.jar", "iac", "cloudformation");

    private final String analyzerFileName;
    private final String sonarPluginKey;
    private final String sonarLanguageKey;

    ConnectedModeEmbeddedPlugin(String analyzerFileName, String sonarPluginKey, String sonarLanguageKey) {
      this.analyzerFileName = analyzerFileName;
      this.sonarPluginKey = sonarPluginKey;
      this.sonarLanguageKey = sonarLanguageKey;
    }
  }
}<|MERGE_RESOLUTION|>--- conflicted
+++ resolved
@@ -41,48 +41,12 @@
     this.lsLogOutput = lsLogOutput;
   }
 
-<<<<<<< HEAD
-  private static final Language[] STANDALONE_LANGUAGES = {
+  private static final Set<Language> STANDALONE_LANGUAGES = EnumSet.of(
     Language.OPENEDGE,
     Language.OPENEDGE_DB
-  };
-
-  private static final Language[] CONNECTED_ADDITIONAL_LANGUAGES = {
-
-  };
-=======
-  private static final Set<Language> STANDALONE_LANGUAGES = EnumSet.of(
-    Language.AZURERESOURCEMANAGER,
-    Language.CPP,
-    Language.C,
-    Language.CLOUDFORMATION,
-    Language.CS,
-    Language.CSS,
-    Language.DOCKER,
-    Language.GO,
-    Language.HTML,
-    Language.IPYTHON,
-    Language.JAVA,
-    Language.JS,
-    Language.JSON,
-    Language.KUBERNETES,
-    Language.PHP,
-    Language.PYTHON,
-    Language.SECRETS,
-    Language.TERRAFORM,
-    Language.TS,
-    Language.XML,
-    Language.YAML
   );
 
-  private static final Set<Language> CONNECTED_ADDITIONAL_LANGUAGES = EnumSet.of(
-    Language.APEX,
-    Language.COBOL,
-    Language.PLSQL,
-    Language.TSQL,
-    Language.ANSIBLE
-  );
->>>>>>> c967ca50
+  private static final Set<Language> CONNECTED_ADDITIONAL_LANGUAGES = EnumSet.noneOf(Language.class);
 
 
   public static Set<Language> getStandaloneLanguages() {
