/*
 * SonarLint Language Server
 * Copyright (C) 2009-2025 SonarSource SA
 * mailto:info AT sonarsource DOT com
 *
 * This program is free software; you can redistribute it and/or
 * modify it under the terms of the GNU Lesser General Public
 * License as published by the Free Software Foundation; either
 * version 3 of the License, or (at your option) any later version.
 *
 * This program is distributed in the hope that it will be useful,
 * but WITHOUT ANY WARRANTY; without even the implied warranty of
 * MERCHANTABILITY or FITNESS FOR A PARTICULAR PURPOSE.  See the GNU
 * Lesser General Public License for more details.
 *
 * You should have received a copy of the GNU Lesser General Public License
 * along with this program; if not, write to the Free Software Foundation,
 * Inc., 51 Franklin Street, Fifth Floor, Boston, MA  02110-1301, USA.
 */
package org.sonarsource.sonarlint.ls;

import java.nio.file.Path;
import java.util.EnumSet;
import java.util.HashMap;
import java.util.List;
import java.util.Map;
import java.util.Set;
import java.util.stream.Stream;
import org.sonarsource.sonarlint.core.rpc.protocol.common.Language;
import org.sonarsource.sonarlint.ls.log.LanguageClientLogger;

import static java.lang.String.format;

public class EnabledLanguages {

  private final List<Path> analyzers;
  private final LanguageClientLogger lsLogOutput;

  EnabledLanguages(List<Path> analyzers, LanguageClientLogger lsLogOutput) {
    this.analyzers = analyzers;
    this.lsLogOutput = lsLogOutput;
  }

  private static final Set<Language> STANDALONE_LANGUAGES = EnumSet.of(
    Language.OPENEDGE,
    Language.OPENEDGE_DB
  );

<<<<<<< HEAD
  private static final Set<Language> CONNECTED_ADDITIONAL_LANGUAGES = EnumSet.noneOf(Language.class);
=======
  private static final Set<Language> CONNECTED_ADDITIONAL_LANGUAGES = EnumSet.of(
    Language.APEX,
    Language.COBOL,
    Language.PLSQL,
    Language.TSQL,
    Language.ANSIBLE,
    Language.TEXT,
    Language.GITHUBACTIONS
  );
>>>>>>> 93c0f360


  public static Set<Language> getStandaloneLanguages() {
    return STANDALONE_LANGUAGES;
  }

  public static Set<Language> getConnectedLanguages() {
    return CONNECTED_ADDITIONAL_LANGUAGES;
  }

  public Set<Path> getEmbeddedPluginsPaths() {
    return Set.copyOf(analyzers);
  }

  public Map<String, Path> getConnectedModeEmbeddedPluginPathsByKey() {
    var plugins = new HashMap<String, Path>();
    Stream.of(ConnectedModeEmbeddedPlugin.values())
      .forEach(plugin -> addPluginPathOrWarn(plugin, plugins));

    analyzers.stream().filter(it -> it.toString().endsWith("sonarlintomnisharp.jar")).findFirst()
      .ifPresent(p -> plugins.put("omnisharp", p));
    return plugins;
  }

  private void addPluginPathOrWarn(ConnectedModeEmbeddedPlugin plugin, Map<String, Path> plugins) {
    analyzers.stream().filter(it -> it.toString().endsWith(plugin.analyzerFileName)).findFirst()
      .ifPresentOrElse(
        pluginPath -> plugins.put(plugin.sonarPluginKey, pluginPath),
        () -> lsLogOutput.warn(format("Embedded plugin not found: %s", plugin.sonarLanguageKey)));
  }

  private enum ConnectedModeEmbeddedPlugin {
    CFAMILY("sonarcfamily.jar", "cpp", "c"),
    HTML("sonarhtml.jar", "web", "web"),
    JS("sonarjs.jar", "javascript", "js"),
    XML("sonarxml.jar", "xml", "xml"),
    TEXT("sonartext.jar", "text", "secrets"),
    GO("sonargo.jar", "go", "go"),
    IAC("sonariac.jar", "iac", "cloudformation");

    private final String analyzerFileName;
    private final String sonarPluginKey;
    private final String sonarLanguageKey;

    ConnectedModeEmbeddedPlugin(String analyzerFileName, String sonarPluginKey, String sonarLanguageKey) {
      this.analyzerFileName = analyzerFileName;
      this.sonarPluginKey = sonarPluginKey;
      this.sonarLanguageKey = sonarLanguageKey;
    }
  }
}<|MERGE_RESOLUTION|>--- conflicted
+++ resolved
@@ -46,19 +46,7 @@
     Language.OPENEDGE_DB
   );
 
-<<<<<<< HEAD
   private static final Set<Language> CONNECTED_ADDITIONAL_LANGUAGES = EnumSet.noneOf(Language.class);
-=======
-  private static final Set<Language> CONNECTED_ADDITIONAL_LANGUAGES = EnumSet.of(
-    Language.APEX,
-    Language.COBOL,
-    Language.PLSQL,
-    Language.TSQL,
-    Language.ANSIBLE,
-    Language.TEXT,
-    Language.GITHUBACTIONS
-  );
->>>>>>> 93c0f360
 
 
   public static Set<Language> getStandaloneLanguages() {
