--- conflicted
+++ resolved
@@ -227,14 +227,8 @@
     this.settingsManager = new SettingsManager(this.client, this.workspaceFoldersManager, backendServiceFacade, lsLogOutput);
     vsCodeClient.setSettingsManager(settingsManager);
     vsCodeClient.setWorkspaceFoldersManager(workspaceFoldersManager);
-<<<<<<< HEAD
-    backendServiceFacade.setSettingsManager(settingsManager);
-    this.fileTypeClassifier = new FileTypeClassifier(lsLogOutput);
+    var fileTypeClassifier = new FileTypeClassifier(lsLogOutput);
     oeConfigCache = new OpenEdgeConfigCache(client, openFilesCache, lsLogOutput);
-=======
-    var fileTypeClassifier = new FileTypeClassifier(lsLogOutput);
-    javaConfigCache = new JavaConfigCache(client, openFilesCache, lsLogOutput);
->>>>>>> fd56b41c
     this.settingsManager.addListener(lsLogOutput);
     this.bindingManager = new ProjectBindingManager(workspaceFoldersManager, settingsManager,
       client, lsLogOutput, backendServiceFacade, openNotebooksCache);
@@ -247,13 +241,8 @@
     this.workspaceFoldersManager.addListener(settingsManager);
     var smartNotifications = new SmartNotifications(client, telemetry);
     vsCodeClient.setSmartNotifications(smartNotifications);
-<<<<<<< HEAD
     this.moduleEventsProcessor = new ModuleEventsProcessor(workspaceFoldersManager, fileTypeClassifier, oeConfigCache, backendServiceFacade, settingsManager);
-    this.analysisHelper = new AnalysisHelper(client, lsLogOutput, workspaceFoldersManager, oeConfigCache, settingsManager,
-=======
-    this.moduleEventsProcessor = new ModuleEventsProcessor(workspaceFoldersManager, fileTypeClassifier, javaConfigCache, backendServiceFacade, settingsManager);
-    var analysisHelper = new AnalysisHelper(client, lsLogOutput, workspaceFoldersManager, javaConfigCache, settingsManager,
->>>>>>> fd56b41c
+    var analysisHelper = new AnalysisHelper(client, lsLogOutput, workspaceFoldersManager, oeConfigCache, settingsManager,
       issuesCache, securityHotspotsCache, diagnosticPublisher,
       openNotebooksCache, notebookDiagnosticPublisher, openFilesCache);
     vsCodeClient.setAnalysisTaskExecutor(analysisHelper);
