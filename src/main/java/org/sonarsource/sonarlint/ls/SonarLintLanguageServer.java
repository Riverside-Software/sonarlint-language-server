/*
 * SonarLint Language Server
 * Copyright (C) 2009-2024 SonarSource SA
 * mailto:info AT sonarsource DOT com
 *
 * This program is free software; you can redistribute it and/or
 * modify it under the terms of the GNU Lesser General Public
 * License as published by the Free Software Foundation; either
 * version 3 of the License, or (at your option) any later version.
 *
 * This program is distributed in the hope that it will be useful,
 * but WITHOUT ANY WARRANTY; without even the implied warranty of
 * MERCHANTABILITY or FITNESS FOR A PARTICULAR PURPOSE.  See the GNU
 * Lesser General Public License for more details.
 *
 * You should have received a copy of the GNU Lesser General Public License
 * along with this program; if not, write to the Free Software Foundation,
 * Inc., 51 Franklin Street, Fifth Floor, Boston, MA  02110-1301, USA.
 */
package org.sonarsource.sonarlint.ls;

import com.google.common.annotations.VisibleForTesting;
import com.google.gson.JsonPrimitive;
import java.io.BufferedReader;
import java.io.IOException;
import java.io.InputStream;
import java.io.InputStreamReader;
import java.io.OutputStream;
import java.net.Socket;
import java.net.URI;
import java.nio.charset.StandardCharsets;
import java.nio.file.Path;
import java.util.Collection;
import java.util.Collections;
import java.util.HashMap;
import java.util.HashSet;
import java.util.List;
import java.util.Map;
import java.util.Objects;
import java.util.Optional;
import java.util.concurrent.CompletableFuture;
import java.util.concurrent.CountDownLatch;
import java.util.concurrent.ExecutorService;
import java.util.concurrent.Executors;
import java.util.concurrent.TimeUnit;
import java.util.stream.Collectors;
import javax.annotation.CheckForNull;
import javax.annotation.Nullable;
import org.apache.commons.lang3.StringUtils;
import org.eclipse.lsp4j.CodeAction;
import org.eclipse.lsp4j.CodeActionParams;
import org.eclipse.lsp4j.Command;
import org.eclipse.lsp4j.DidChangeConfigurationParams;
import org.eclipse.lsp4j.DidChangeNotebookDocumentParams;
import org.eclipse.lsp4j.DidChangeTextDocumentParams;
import org.eclipse.lsp4j.DidChangeWatchedFilesParams;
import org.eclipse.lsp4j.DidChangeWorkspaceFoldersParams;
import org.eclipse.lsp4j.DidCloseNotebookDocumentParams;
import org.eclipse.lsp4j.DidCloseTextDocumentParams;
import org.eclipse.lsp4j.DidOpenNotebookDocumentParams;
import org.eclipse.lsp4j.DidOpenTextDocumentParams;
import org.eclipse.lsp4j.DidSaveNotebookDocumentParams;
import org.eclipse.lsp4j.DidSaveTextDocumentParams;
import org.eclipse.lsp4j.ExecuteCommandOptions;
import org.eclipse.lsp4j.ExecuteCommandParams;
import org.eclipse.lsp4j.InitializeParams;
import org.eclipse.lsp4j.InitializeResult;
import org.eclipse.lsp4j.MessageParams;
import org.eclipse.lsp4j.MessageType;
import org.eclipse.lsp4j.NotebookDocumentSyncRegistrationOptions;
import org.eclipse.lsp4j.NotebookSelector;
import org.eclipse.lsp4j.NotebookSelectorCell;
import org.eclipse.lsp4j.ServerCapabilities;
import org.eclipse.lsp4j.ServerInfo;
import org.eclipse.lsp4j.SetTraceParams;
import org.eclipse.lsp4j.TextDocumentSyncKind;
import org.eclipse.lsp4j.TextDocumentSyncOptions;
import org.eclipse.lsp4j.WorkspaceFoldersOptions;
import org.eclipse.lsp4j.WorkspaceServerCapabilities;
import org.eclipse.lsp4j.jsonrpc.CompletableFutures;
import org.eclipse.lsp4j.jsonrpc.Launcher;
import org.eclipse.lsp4j.jsonrpc.ResponseErrorException;
import org.eclipse.lsp4j.jsonrpc.messages.Either;
import org.eclipse.lsp4j.jsonrpc.messages.ResponseError;
import org.eclipse.lsp4j.jsonrpc.messages.ResponseErrorCode;
import org.eclipse.lsp4j.services.NotebookDocumentService;
import org.eclipse.lsp4j.services.TextDocumentService;
import org.eclipse.lsp4j.services.WorkspaceService;
import org.sonarsource.sonarlint.core.commons.SonarLintUserHome;
import org.sonarsource.sonarlint.core.commons.api.SonarLanguage;
import org.sonarsource.sonarlint.core.rpc.protocol.backend.analysis.GetSupportedFilePatternsParams;
import org.sonarsource.sonarlint.core.rpc.protocol.backend.analysis.GetSupportedFilePatternsResponse;
import org.sonarsource.sonarlint.core.rpc.protocol.backend.binding.GetBindingSuggestionParams;
import org.sonarsource.sonarlint.core.rpc.protocol.backend.binding.GetSharedConnectedModeConfigFileParams;
import org.sonarsource.sonarlint.core.rpc.protocol.backend.binding.GetSharedConnectedModeConfigFileResponse;
import org.sonarsource.sonarlint.core.rpc.protocol.backend.connection.auth.HelpGenerateUserTokenResponse;
import org.sonarsource.sonarlint.core.rpc.protocol.backend.connection.org.ListUserOrganizationsResponse;
import org.sonarsource.sonarlint.core.rpc.protocol.backend.connection.org.OrganizationDto;
import org.sonarsource.sonarlint.core.rpc.protocol.backend.connection.validate.ValidateConnectionParams;
import org.sonarsource.sonarlint.core.rpc.protocol.backend.hotspot.CheckStatusChangePermittedParams;
import org.sonarsource.sonarlint.core.rpc.protocol.backend.hotspot.HotspotStatus;
import org.sonarsource.sonarlint.core.rpc.protocol.backend.hotspot.OpenHotspotInBrowserParams;
import org.sonarsource.sonarlint.core.rpc.protocol.backend.issue.AddIssueCommentParams;
import org.sonarsource.sonarlint.core.rpc.protocol.client.binding.GetBindingSuggestionsResponse;
import org.sonarsource.sonarlint.core.rpc.protocol.client.telemetry.FixSuggestionStatus;
import org.sonarsource.sonarlint.core.rpc.protocol.common.Language;
import org.sonarsource.sonarlint.ls.SonarLintExtendedLanguageClient.ConnectionCheckResult;
import org.sonarsource.sonarlint.ls.backend.BackendInitParams;
import org.sonarsource.sonarlint.ls.backend.BackendServiceFacade;
import org.sonarsource.sonarlint.ls.clientapi.SonarLintVSCodeClient;
import org.sonarsource.sonarlint.ls.connected.ProjectBindingManager;
import org.sonarsource.sonarlint.ls.connected.TaintVulnerabilitiesCache;
import org.sonarsource.sonarlint.ls.connected.api.HostInfoProvider;
import org.sonarsource.sonarlint.ls.connected.events.ServerSentEventsHandler;
import org.sonarsource.sonarlint.ls.connected.events.ServerSentEventsHandlerService;
import org.sonarsource.sonarlint.ls.connected.notifications.SmartNotifications;
import org.sonarsource.sonarlint.ls.file.FileTypeClassifier;
import org.sonarsource.sonarlint.ls.file.OpenFilesCache;
import org.sonarsource.sonarlint.ls.file.VersionedOpenFile;
import org.sonarsource.sonarlint.ls.folders.ModuleEventsProcessor;
import org.sonarsource.sonarlint.ls.folders.WorkspaceFolderBranchManager;
import org.sonarsource.sonarlint.ls.folders.WorkspaceFoldersManager;
import org.sonarsource.sonarlint.ls.log.LanguageClientLogger;
import org.sonarsource.sonarlint.ls.notebooks.NotebookDiagnosticPublisher;
import org.sonarsource.sonarlint.ls.notebooks.OpenNotebooksCache;
import org.sonarsource.sonarlint.ls.notebooks.VersionedOpenNotebook;
import org.sonarsource.sonarlint.ls.openedge.OpenEdgeConfigCache;
import org.sonarsource.sonarlint.ls.progress.LSProgressMonitor;
import org.sonarsource.sonarlint.ls.settings.SettingsManager;
import org.sonarsource.sonarlint.ls.settings.WorkspaceFolderSettingsChangeListener;
import org.sonarsource.sonarlint.ls.settings.WorkspaceSettingsChangeListener;
import org.sonarsource.sonarlint.ls.standalone.notifications.PromotionalNotifications;
import org.sonarsource.sonarlint.ls.telemetry.SonarLintTelemetry;
import org.sonarsource.sonarlint.ls.telemetry.TelemetryInitParams;
import org.sonarsource.sonarlint.ls.util.CatchingRunnable;
import org.sonarsource.sonarlint.ls.util.EnumLabelsMapper;
import org.sonarsource.sonarlint.ls.util.ExitingInputStream;
import org.sonarsource.sonarlint.ls.util.Utils;

import static java.lang.String.format;
import static java.net.URI.create;
import static java.util.Objects.requireNonNull;
import static java.util.Optional.ofNullable;
import static org.sonarsource.sonarlint.ls.CommandManager.SONARLINT_SHOW_ISSUE_DETAILS_FROM_CODE_ACTION_COMMAND;
import static org.sonarsource.sonarlint.ls.CommandManager.SONARLINT_SHOW_SECURITY_HOTSPOT_FLOWS;
import static org.sonarsource.sonarlint.ls.SonarLintExtendedLanguageClient.ConnectionCheckResult.failure;
import static org.sonarsource.sonarlint.ls.SonarLintExtendedLanguageClient.ConnectionCheckResult.success;
import static org.sonarsource.sonarlint.ls.backend.BackendService.ROOT_CONFIGURATION_SCOPE;
import static org.sonarsource.sonarlint.ls.util.URIUtils.getFullFileUriFromFragments;
import static org.sonarsource.sonarlint.ls.util.Utils.getConnectionNameFromConnectionCheckParams;
import static org.sonarsource.sonarlint.ls.util.Utils.getValidateConnectionParamsForNewConnection;
import static org.sonarsource.sonarlint.ls.util.Utils.hotspotStatusOfTitle;

public class SonarLintLanguageServer implements SonarLintExtendedLanguageServer, WorkspaceService, TextDocumentService, NotebookDocumentService {

  public static final String JUPYTER_NOTEBOOK_TYPE = "jupyter-notebook";
  public static final String PYTHON_LANGUAGE = "python";
  private final SonarLintExtendedLanguageClient client;
  private final SonarLintTelemetry telemetry;
  private final WorkspaceFoldersManager workspaceFoldersManager;
  private final SettingsManager settingsManager;
  private final ProjectBindingManager bindingManager;
  private final ForcedAnalysisCoordinator forcedAnalysisCoordinator;
  private final TaintVulnerabilitiesCache taintVulnerabilitiesCache;
  private final OpenFilesCache openFilesCache;
  private final OpenNotebooksCache openNotebooksCache;
  private final CommandManager commandManager;
  private final ExecutorService lspThreadPool;
  private final LSProgressMonitor progressMonitor;
  private final HostInfoProvider hostInfoProvider;
  private final WorkspaceFolderBranchManager branchManager;
  private final OpenEdgeConfigCache oeConfigCache;
  private final IssuesCache issuesCache;
  private final HotspotsCache securityHotspotsCache;
  private final DiagnosticPublisher diagnosticPublisher;
  private final LanguageClientLogger lsLogOutput;

  private final NotebookDiagnosticPublisher notebookDiagnosticPublisher;
  private final PromotionalNotifications promotionalNotifications;
  private final ServerSentEventsHandlerService serverSentEventsHandler;
  private final FileTypeClassifier fileTypeClassifier;
  private final AnalysisHelper analysisHelper;

  private String appName;

  /**
   * Keep track of value 'sonarlint.trace.server' on client side. Not used currently, but keeping it just in case.
   */
  private TraceValue traceLevel;

  private final ModuleEventsProcessor moduleEventsProcessor;
  private final BackendServiceFacade backendServiceFacade;
  private final Collection<Path> analyzers;
  private final CountDownLatch shutdownLatch;

  private final ExecutorService branchChangeEventExecutor;

  SonarLintLanguageServer(InputStream inputStream, OutputStream outputStream, Collection<Path> analyzers) {
    this.lspThreadPool = Executors.newCachedThreadPool(Utils.threadFactory("SonarQube for VS Code LSP message processor", false));

    var input = new ExitingInputStream(inputStream, this);
    var launcher = new Launcher.Builder<SonarLintExtendedLanguageClient>()
      .setLocalService(this)
      .setRemoteInterface(SonarLintExtendedLanguageClient.class)
      .setInput(input)
      .setOutput(outputStream)
      .setExecutorService(lspThreadPool)
      .create();
    this.branchChangeEventExecutor = Executors.newSingleThreadExecutor(Utils.threadFactory("SonarQube for VS Code branch change event handler", false));

    this.analyzers = analyzers;
    this.client = launcher.getRemoteProxy();
    this.lsLogOutput = new LanguageClientLogger(this.client);
    this.openFilesCache = new OpenFilesCache(lsLogOutput);

    this.issuesCache = new IssuesCache();
    this.securityHotspotsCache = new HotspotsCache();
    this.taintVulnerabilitiesCache = new TaintVulnerabilitiesCache();
    this.notebookDiagnosticPublisher = new NotebookDiagnosticPublisher(client, issuesCache);
    this.openNotebooksCache = new OpenNotebooksCache(lsLogOutput, notebookDiagnosticPublisher);
    this.notebookDiagnosticPublisher.setOpenNotebooksCache(openNotebooksCache);
    this.hostInfoProvider = new HostInfoProvider();
    var skippedPluginsNotifier = new SkippedPluginsNotifier(client, lsLogOutput);
    this.promotionalNotifications = new PromotionalNotifications(client);
    this.progressMonitor = new LSProgressMonitor(client);
    var vsCodeClient = new SonarLintVSCodeClient(client, hostInfoProvider, lsLogOutput, taintVulnerabilitiesCache,
      skippedPluginsNotifier, promotionalNotifications, progressMonitor);
    this.backendServiceFacade = new BackendServiceFacade(vsCodeClient, lsLogOutput, client);
    vsCodeClient.setBackendServiceFacade(backendServiceFacade);
    this.workspaceFoldersManager = new WorkspaceFoldersManager(backendServiceFacade, lsLogOutput);
    this.diagnosticPublisher = new DiagnosticPublisher(client, taintVulnerabilitiesCache, issuesCache,
      securityHotspotsCache, openNotebooksCache);
    vsCodeClient.setDiagnosticPublisher(diagnosticPublisher);
    this.settingsManager = new SettingsManager(this.client, this.workspaceFoldersManager, backendServiceFacade, lsLogOutput);
    vsCodeClient.setSettingsManager(settingsManager);
    vsCodeClient.setWorkspaceFoldersManager(workspaceFoldersManager);
    backendServiceFacade.setSettingsManager(settingsManager);
    this.fileTypeClassifier = new FileTypeClassifier(lsLogOutput);
    oeConfigCache = new OpenEdgeConfigCache(client, openFilesCache, lsLogOutput);
    this.settingsManager.addListener(lsLogOutput);
    this.bindingManager = new ProjectBindingManager(workspaceFoldersManager, settingsManager,
      client, lsLogOutput, backendServiceFacade, openNotebooksCache);
    vsCodeClient.setBindingManager(bindingManager);
    this.telemetry = new SonarLintTelemetry(backendServiceFacade, lsLogOutput);
    this.backendServiceFacade.setTelemetry(telemetry);
    this.settingsManager.addListener(telemetry);
    this.settingsManager.addListener((WorkspaceSettingsChangeListener) bindingManager);
    this.settingsManager.addListener((WorkspaceFolderSettingsChangeListener) bindingManager);
    this.workspaceFoldersManager.addListener(settingsManager);
    var smartNotifications = new SmartNotifications(client, telemetry);
    vsCodeClient.setSmartNotifications(smartNotifications);
    this.moduleEventsProcessor = new ModuleEventsProcessor(workspaceFoldersManager, fileTypeClassifier, oeConfigCache, backendServiceFacade, settingsManager);
    this.analysisHelper = new AnalysisHelper(client, lsLogOutput, workspaceFoldersManager, oeConfigCache, settingsManager,
      issuesCache, securityHotspotsCache, diagnosticPublisher,
      openNotebooksCache, notebookDiagnosticPublisher, openFilesCache);
    vsCodeClient.setAnalysisTaskExecutor(analysisHelper);
    this.forcedAnalysisCoordinator = new ForcedAnalysisCoordinator(workspaceFoldersManager, bindingManager, openFilesCache, openNotebooksCache, client, backendServiceFacade);
    vsCodeClient.setAnalysisScheduler(forcedAnalysisCoordinator);
    this.serverSentEventsHandler = new ServerSentEventsHandler(forcedAnalysisCoordinator, bindingManager);
    vsCodeClient.setServerSentEventsHandlerService(serverSentEventsHandler);
    bindingManager.setAnalysisManager(forcedAnalysisCoordinator);
    this.settingsManager.addListener((WorkspaceSettingsChangeListener) forcedAnalysisCoordinator);
    this.settingsManager.addListener((WorkspaceFolderSettingsChangeListener) forcedAnalysisCoordinator);
    this.commandManager = new CommandManager(client, settingsManager, bindingManager, telemetry, taintVulnerabilitiesCache,
      issuesCache, securityHotspotsCache, backendServiceFacade, workspaceFoldersManager, openNotebooksCache, lsLogOutput);

    this.branchManager = new WorkspaceFolderBranchManager(backendServiceFacade, lsLogOutput);
    vsCodeClient.setBranchManager(branchManager);
    this.workspaceFoldersManager.addListener(this.branchManager);
    this.workspaceFoldersManager.setBindingManager(bindingManager);
    var cleanAsYouCodeManager = new CleanAsYouCodeManager(diagnosticPublisher, openFilesCache, backendServiceFacade);
    this.settingsManager.addListener(cleanAsYouCodeManager);
    this.shutdownLatch = new CountDownLatch(1);
    launcher.startListening();
  }

  static SonarLintLanguageServer bySocket(int port, Collection<Path> analyzers) throws IOException {
    var socket = new Socket("localhost", port);
    return new SonarLintLanguageServer(socket.getInputStream(), socket.getOutputStream(), analyzers);
  }

  static SonarLintLanguageServer byStdio(List<Path> analyzers) {
    return new SonarLintLanguageServer(System.in, System.out, analyzers);
  }

  @Override
  public CompletableFuture<InitializeResult> initialize(InitializeParams params) {
    return CompletableFutures.computeAsync(cancelToken -> {
      cancelToken.checkCanceled();
      this.traceLevel = parseTraceLevel(params.getTrace());

      var options = Utils.parseToMap(params.getInitializationOptions());
      if (options == null) {
        options = Collections.emptyMap();
      }
      var showVerboseLogs = (boolean) options.getOrDefault("showVerboseLogs", true);
      lsLogOutput.initialize(showVerboseLogs);

      workspaceFoldersManager.initialize(params.getWorkspaceFolders());

      var productKey = (String) options.get("productKey");
      // deprecated, will be ignored when productKey present
      var telemetryStorage = (String) options.get("telemetryStorage");

      var productName = (String) options.get("productName");
      var productVersion = (String) options.get("productVersion");
      var clientInfo = ofNullable(params.getClientInfo());
      this.appName = clientInfo.map(ci -> ci.getName()).orElse("Unknown");
      var workspaceName = (String) options.get("workspaceName");
      var clientVersion = clientInfo.map(ci -> ci.getVersion()).orElse("Unknown");
      var ideVersion = appName + " " + clientVersion;
      var firstSecretDetected = (boolean) options.getOrDefault("firstSecretDetected", false);
      var platform = (String) options.get("platform");
      var architecture = (String) options.get("architecture");
      var additionalAttributes = (Map<String, Object>) options.getOrDefault("additionalAttributes", Map.of());
      var userAgent = productName + " " + productVersion;
      var clientNodePath = (String) options.get("clientNodePath");

      diagnosticPublisher.initialize(firstSecretDetected);

      hostInfoProvider.initialize(clientVersion, workspaceName);
      backendServiceFacade.setTelemetryInitParams(new TelemetryInitParams(productKey, telemetryStorage,
        productName, productVersion, ideVersion, platform, architecture, additionalAttributes));
      backendServiceFacade.setOmnisharpDirectory((String) additionalAttributes.get("omnisharpDirectory"));
      backendServiceFacade.setCsharpOssPath((String) additionalAttributes.get("csharpOssPath"));
      backendServiceFacade.setCsharpEnterprisePath((String) additionalAttributes.get("csharpEnterprisePath"));

      var c = new ServerCapabilities();
      c.setTextDocumentSync(getTextDocumentSyncOptions());
      c.setCodeActionProvider(true);
      var executeCommandOptions = new ExecuteCommandOptions(CommandManager.SONARLINT_SERVERSIDE_COMMANDS);
      executeCommandOptions.setWorkDoneProgress(true);
      c.setExecuteCommandProvider(executeCommandOptions);
      c.setWorkspace(getWorkspaceServerCapabilities());
      if (isEnableNotebooks(options)) {
        setNotebookSyncOptions(c);
      }

      var info = new ServerInfo("SonarLint Language Server", getServerVersion("slls-version.txt"));
      provideBackendInitData(productKey, userAgent, clientNodePath);
      return new InitializeResult(c, info);
    });
  }

  @VisibleForTesting
  public static boolean isEnableNotebooks(Map<String, Object> options) {
    return (boolean) options.getOrDefault("enableNotebooks", false);
  }

  private static void setNotebookSyncOptions(ServerCapabilities c) {
    var noteBookDocumentSyncOptions = new NotebookDocumentSyncRegistrationOptions();
    var notebookSelector = new NotebookSelector();
    notebookSelector.setNotebook(JUPYTER_NOTEBOOK_TYPE);
    notebookSelector.setCells(List.of(new NotebookSelectorCell(PYTHON_LANGUAGE)));
    noteBookDocumentSyncOptions.setNotebookSelector(List.of(notebookSelector));
    c.setNotebookDocumentSync(noteBookDocumentSyncOptions);
  }

  @CheckForNull
  static String getServerVersion(String fileName) {
    var classLoader = ClassLoader.getSystemClassLoader();
    try (var is = classLoader.getResourceAsStream(fileName)) {
      try (var isr = new InputStreamReader(is, StandardCharsets.UTF_8);
           var reader = new BufferedReader(isr)) {
        return reader.lines().findFirst().orElse(null);
      }
    } catch (IOException e) {
      throw new IllegalStateException("Unable to read server version", e);
    }
  }

  private static WorkspaceServerCapabilities getWorkspaceServerCapabilities() {
    var options = new WorkspaceFoldersOptions();
    options.setSupported(true);
    options.setChangeNotifications(true);

    var capabilities = new WorkspaceServerCapabilities();
    capabilities.setWorkspaceFolders(options);
    return capabilities;
  }

  private static TextDocumentSyncOptions getTextDocumentSyncOptions() {
    var textDocumentSyncOptions = new TextDocumentSyncOptions();
    textDocumentSyncOptions.setOpenClose(true);
    textDocumentSyncOptions.setChange(TextDocumentSyncKind.Full);
    return textDocumentSyncOptions;
  }

  @Override
  public CompletableFuture<Object> shutdown() {
    List.<Runnable>of(
        branchManager::shutdown,
        settingsManager::shutdown,
        workspaceFoldersManager::shutdown,
        moduleEventsProcessor::shutdown,
        branchChangeEventExecutor::shutdown,
        backendServiceFacade::shutdown)
      // Do last
      .forEach(this::invokeQuietly);

    // necessary to let all shutdown jobs to finish
    waitBeforeExit();
    shutdownLatch.countDown();

    return CompletableFuture.completedFuture(null);
  }

  private void waitBeforeExit() {
    try {
      lspThreadPool.awaitTermination(5, TimeUnit.SECONDS);
    } catch (InterruptedException e) {
      Thread.currentThread().interrupt();
    }
  }

  public void waitForShutDown() throws InterruptedException {
    shutdownLatch.await();
  }

  private void invokeQuietly(Runnable call) {
    try {
      call.run();
    } catch (Exception e) {
      lsLogOutput.errorWithStackTrace("Unable to properly shutdown", e);
    }
  }

  @Override
  public void exit() {
    invokeQuietly(() -> Utils.shutdownAndAwait(lspThreadPool, true));
    // The Socket will be closed by the client, and so remaining threads will die and the JVM will terminate
  }

  @Override
  public TextDocumentService getTextDocumentService() {
    return this;
  }

  @Override
  public CompletableFuture<List<Either<Command, CodeAction>>> codeAction(CodeActionParams params) {
    return CompletableFutures.computeAsync(cancelToken -> {
      cancelToken.checkCanceled();
      return commandManager.computeCodeActions(params, cancelToken);
    });
  }

  @Override
  public void didOpen(DidOpenTextDocumentParams params) {
    var uri = create(params.getTextDocument().getUri());
    client.isOpenInEditor(uri.toString()).thenAccept(isOpen -> {
      if (Boolean.TRUE.equals(isOpen)) {
        if (openNotebooksCache.isNotebook(uri)) {
          lsLogOutput.debug(String.format("Skipping text document analysis of notebook \"%s\"", uri));
          return;
        }
        var file = openFilesCache.didOpen(uri, params.getTextDocument().getLanguageId(), params.getTextDocument().getText(), params.getTextDocument().getVersion());
        CompletableFutures.computeAsync(cancelChecker -> {
          String configScopeId;
          moduleEventsProcessor.notifyBackendWithFileLanguageAndContent(file);
          var maybeWorkspaceFolder = workspaceFoldersManager.findFolderForFile(uri);
          if (maybeWorkspaceFolder.isPresent()) {
            configScopeId = maybeWorkspaceFolder.get().getUri().toString();
          } else {
            configScopeId = ROOT_CONFIGURATION_SCOPE;
          }
          backendServiceFacade.getBackendService().didOpenFile(configScopeId, uri);
          return null;
        });
      } else {
        lsLogOutput.debug(String.format("Skipping analysis of file not open in the editor: \"%s\"", uri));
      }
    });
  }

  @Override
  public void didChange(DidChangeTextDocumentParams params) {
    var uri = create(params.getTextDocument().getUri());
    openFilesCache.didChange(uri, params.getContentChanges().get(0).getText(), params.getTextDocument().getVersion());
    Optional<VersionedOpenFile> file = openFilesCache.getFile(uri);
    if (file.isEmpty()) {
      lsLogOutput.warn("Illegal state: trying to update file that was not open");
    } else {
      // VSCode sends us full file content in the change event
      CompletableFutures.computeAsync(cancelChecker -> {
        moduleEventsProcessor.notifyBackendWithUpdatedContent(file.get());
        return null;
      });
    }
  }

  @Override
  public void didClose(DidCloseTextDocumentParams params) {
    var uri = create(params.getTextDocument().getUri());
    openFilesCache.didClose(uri);
    oeConfigCache.didClose(uri);
    issuesCache.clear(uri);
    securityHotspotsCache.clear(uri);
    diagnosticPublisher.publishDiagnostics(uri, false);
    var maybeWorkspaceFolder = workspaceFoldersManager.findFolderForFile(uri);
    if (maybeWorkspaceFolder.isPresent()) {
      var configScopeId = maybeWorkspaceFolder.get().getUri().toString();
      backendServiceFacade.getBackendService().didCloseFile(configScopeId, uri);
    }
  }

  @Override
  public void didSave(DidSaveTextDocumentParams params) {
    // Nothin to do
  }

  @Override
  public CompletableFuture<Map<String, List<Rule>>> listAllRules() {
    return CompletableFutures.computeAsync(cancelToken -> {
      cancelToken.checkCanceled();
      return commandManager.listAllStandaloneRules();
    });
  }

  @Override
  public WorkspaceService getWorkspaceService() {
    return this;
  }

  @Override
  public CompletableFuture<Object> executeCommand(ExecuteCommandParams params) {
    return CompletableFutures.computeAsync(cancelToken -> {
      cancelToken.checkCanceled();
      commandManager.executeCommand(params, cancelToken);
      return null;
    });
  }

  @Override
  public void didChangeConfiguration(DidChangeConfigurationParams params) {
    settingsManager.didChangeConfiguration();
  }

  @Override
  public void didChangeWatchedFiles(DidChangeWatchedFilesParams params) {
    moduleEventsProcessor.didChangeWatchedFiles(params.getChanges());
  }

  @Override
  public void didChangeWorkspaceFolders(DidChangeWorkspaceFoldersParams params) {
    var event = params.getEvent();
    workspaceFoldersManager.didChangeWorkspaceFolders(event);
  }

  @Override
  public void setTrace(SetTraceParams params) {
    this.traceLevel = parseTraceLevel(params.getValue());
  }

  private static TraceValue parseTraceLevel(@Nullable String trace) {
    return ofNullable(trace)
      .map(String::toUpperCase)
      .map(TraceValue::valueOf)
      .orElse(TraceValue.OFF);
  }

  @Override
  public void didOpen(DidOpenNotebookDocumentParams params) {
    var notebookUri = create(params.getNotebookDocument().getUri());
    var notebookFile = openNotebooksCache.didOpen(notebookUri, params.getNotebookDocument().getVersion(), params.getCellTextDocuments());
    var versionedOpenFile = notebookFile.asVersionedOpenFile();

    if (openFilesCache.getFile(notebookUri).isPresent()) {
      openFilesCache.didClose(notebookUri);
    }
    CompletableFutures.computeAsync(cancelChecker -> {
      moduleEventsProcessor.notifyBackendWithFileLanguageAndContent(versionedOpenFile);
      var maybeWorkspaceFolder = workspaceFoldersManager.findFolderForFile(notebookUri);
      if (maybeWorkspaceFolder.isPresent()) {
        var configScopeId = maybeWorkspaceFolder.get().getUri().toString();
        backendServiceFacade.getBackendService().didOpenFile(configScopeId, notebookUri);
      }
      return null;
    });
  }

  @Override
  public void didChange(DidChangeNotebookDocumentParams params) {
    openNotebooksCache.didChange(create(params.getNotebookDocument().getUri()), params.getNotebookDocument().getVersion(), params.getChange());
    var openNotebook = openNotebooksCache.getFile(create(params.getNotebookDocument().getUri()));
    if (openNotebook.isEmpty()) {
      lsLogOutput.warn("Illegal state: received change event for Notebook that is not open");
    } else {
      var file = openNotebook.get().asVersionedOpenFile();
      CompletableFutures.computeAsync(cancelChecker -> {
        moduleEventsProcessor.notifyBackendWithUpdatedContent(file);
        return null;
      });
    }
  }

  @Override
  public void didSave(DidSaveNotebookDocumentParams params) {
    // Nothin to do
  }

  @Override
  public void didClose(DidCloseNotebookDocumentParams params) {
    var uri = create(params.getNotebookDocument().getUri());
    issuesCache.clear(uri);
    notebookDiagnosticPublisher.removeAllExistingDiagnosticsForNotebook(uri);
    openNotebooksCache.didClose(uri);
    var maybeWorkspaceFolder = workspaceFoldersManager.findFolderForFile(uri);
    if (maybeWorkspaceFolder.isPresent()) {
      var configScopeId = maybeWorkspaceFolder.get().getUri().toString();
      backendServiceFacade.getBackendService().didCloseFile(configScopeId, uri);
    }
  }

  private enum TraceValue {
    OFF,
    MESSAGES,
    VERBOSE
  }

  @Override
  public void didClasspathUpdate(DidClasspathUpdateParams params) {
    var projectUri = create(params.getProjectUri());
    // oeConfigCache.didClasspathUpdate(projectUri);
    forcedAnalysisCoordinator.didClasspathUpdate();
  }

  @Override
  public void didJavaServerModeChange(DidJavaServerModeChangeParams params) {
    var serverModeEnum = ServerMode.of(params.getServerMode());
    // oeConfigCache.didServerModeChange();
    forcedAnalysisCoordinator.didServerModeChange(serverModeEnum);
  }

  @Override
  public void didLocalBranchNameChange(DidLocalBranchNameChangeParams event) {
    var branchName = event.getBranchName();
    var folderUri = event.getFolderUri();
    if (branchName != null) {
      lsLogOutput.debug(format("Folder %s is now on branch %s.", folderUri, branchName));
    } else {
      lsLogOutput.debug(format("Folder %s is now on an unknown branch.", folderUri));
      return;
    }
    branchChangeEventExecutor.submit(new CatchingRunnable(() -> backendServiceFacade.getBackendService().notifyBackendOnVcsChange(folderUri),
      t -> lsLogOutput.errorWithStackTrace("Failed to notify backend on VCS change", t)));
  }

  @Override
  public CompletableFuture<ConnectionCheckResult> checkConnection(ConnectionCheckParams params) {
    var connectionName = getConnectionNameFromConnectionCheckParams(params);
    lsLogOutput.debug(format("Received a validate connectionName request for %s", connectionName));
    var validateConnectionParams = getValidateConnectionParams(params);
    if (validateConnectionParams != null) {
      return backendServiceFacade.getBackendService().validateConnection(validateConnectionParams)
        .thenApply(validationResult -> validationResult.isSuccess() ? success(connectionName)
          : failure(connectionName, validationResult.getMessage()));
    }
    return CompletableFuture.completedFuture(failure(connectionName, format("Connection '%s' is unknown", connectionName)));
  }

  private ValidateConnectionParams getValidateConnectionParams(ConnectionCheckParams params) {
    var connectionId = params.getConnectionId();
    return connectionId != null ? bindingManager.getValidateConnectionParamsFor(connectionId) : getValidateConnectionParamsForNewConnection(params);
  }

  @Override
  public CompletableFuture<Map<String, String>> getRemoteProjectsForConnection(GetRemoteProjectsForConnectionParams getRemoteProjectsForConnectionParams) {
    return CompletableFuture.completedFuture(
      bindingManager.getRemoteProjects(getRemoteProjectsForConnectionParams.getConnectionId()));
  }

  @Override
  public CompletableFuture<GetSharedConnectedModeConfigFileResponse> getSharedConnectedModeConfigFileContents(GetSharedConnectedModeConfigFileParams params) {
    return backendServiceFacade.getBackendService().getSharedConnectedModeConfigFileContents(params);
  }

  @Override
  public void onTokenUpdate(OnTokenUpdateNotificationParams onTokenUpdateNotificationParams) {
    lsLogOutput.info("Updating credentials on token change.");
    backendServiceFacade.getBackendService().didChangeCredentials(onTokenUpdateNotificationParams.getConnectionId());
    var updatedConnection = settingsManager.getCurrentSettings().getServerConnections().get(onTokenUpdateNotificationParams.getConnectionId());
    updatedConnection.setToken(onTokenUpdateNotificationParams.getToken());
    bindingManager.validateConnection(onTokenUpdateNotificationParams.getConnectionId());
  }

  @Override
  public CompletableFuture<Map<String, String>> getRemoteProjectNamesByProjectKeys(GetRemoteProjectNamesByKeysParams params) {
    try {
      return bindingManager.getRemoteProjectsByKeys(params.connectionId(), params.projectKeys());
    } catch (IllegalStateException | IllegalArgumentException failed) {
      var responseError = new ResponseError(ResponseErrorCode.InternalError, "Could not get remote project name", failed);
      return CompletableFuture.failedFuture(new ResponseErrorException(responseError));
    }
  }

  @Override
  public CompletableFuture<HelpGenerateUserTokenResponse> generateToken(GenerateTokenParams params) {
    return backendServiceFacade.getBackendService().helpGenerateUserToken(params.getBaseServerUrl());
  }

  @Override
  public void openHotspotInBrowser(OpenHotspotInBrowserLsParams params) {
    var hotspotId = params.getHotspotId();
    var fileUri = create(params.getFileUri());
    var folderForFileOptional = workspaceFoldersManager.findFolderForFile(fileUri);
    if (folderForFileOptional.isEmpty()) {
      var message = "Can't find workspace folder for file "
        + fileUri.getPath() + " during attempt to open hotspot in browser.";
      lsLogOutput.error(message);
      client.showMessage(new MessageParams(MessageType.Error, message));
      return;
    }
    var workspaceFolderUri = folderForFileOptional.get().getUri();
    var branchNameOptional = bindingManager.resolveBranchNameForFolder(workspaceFolderUri);
    if (branchNameOptional.isEmpty()) {
      var message = "Can't find branch for workspace folder "
        + workspaceFolderUri.getPath() + " during attempt to open hotspot in browser.";
      lsLogOutput.error(message);
      client.showMessage(new MessageParams(MessageType.Error, message));
      return;
    }
    var raisedHotspotDto = requireNonNull(securityHotspotsCache.get(fileUri).get(hotspotId));
    var openHotspotInBrowserParams = new OpenHotspotInBrowserParams(workspaceFolderUri.toString(), requireNonNull(raisedHotspotDto.getServerIssueKey()));
    backendServiceFacade.getBackendService().openHotspotInBrowser(openHotspotInBrowserParams);
  }

  @Override
  public CompletableFuture<Void> showHotspotRuleDescription(ShowHotspotRuleDescriptionParams params) {
    var fileUri = params.fileUri;
    var showHotspotCommandParams = new ExecuteCommandParams(SONARLINT_SHOW_ISSUE_DETAILS_FROM_CODE_ACTION_COMMAND,
      List.of(new JsonPrimitive(params.getHotspotId()), new JsonPrimitive(fileUri)));
    return CompletableFutures.computeAsync(cancelToken -> {
      cancelToken.checkCanceled();
      commandManager.executeCommand(showHotspotCommandParams, cancelToken);
      return null;
    });
  }

  @Override
  public CompletableFuture<Void> helpAndFeedbackLinkClicked(HelpAndFeedbackLinkClickedNotificationParams params) {
    telemetry.helpAndFeedbackLinkClicked(params.id);
    return CompletableFuture.completedFuture(null);
  }

  public Map<String, Path> getEmbeddedPluginsToPath() {
    var plugins = new HashMap<String, Path>();
<<<<<<< HEAD
    // addPluginPathOrWarn("cfamily", Language.C, plugins);
    // addPluginPathOrWarn("html", Language.HTML, plugins);
    // addPluginPathOrWarn("js", Language.JS, plugins);
    // addPluginPathOrWarn("xml", Language.XML, plugins);
    // addPluginPathOrWarn("text", Language.SECRETS, plugins);
    // addPluginPathOrWarn("go", Language.GO, plugins);
    // addPluginPathOrWarn("iac", Language.CLOUDFORMATION, plugins);
    // addPluginPathOrWarn("lintomnisharp", Language.CS, plugins);
=======
    addPluginPathOrWarn("cfamily", Language.C, plugins);
    addPluginPathOrWarn("html", Language.HTML, plugins);
    addPluginPathOrWarn("js", Language.JS, plugins);
    addPluginPathOrWarn("xml", Language.XML, plugins);
    addPluginPathOrWarn("text", Language.SECRETS, plugins);
    addPluginPathOrWarn("go", Language.GO, plugins);
    addPluginPathOrWarn("iac", Language.CLOUDFORMATION, plugins);
    analyzers.stream().filter(it -> it.toString().endsWith("sonarlintomnisharp.jar")).findFirst()
      .ifPresent(p -> plugins.put("omnisharp", p));
>>>>>>> f390d0f0
    return plugins;
  }

  private void addPluginPathOrWarn(String pluginName, Language language, Map<String, Path> plugins) {
    analyzers.stream().filter(it -> it.toString().endsWith("sonar" + pluginName + ".jar")).findFirst()
      .ifPresentOrElse(
        pluginPath -> plugins.put(SonarLanguage.valueOf(language.name()).getPluginKey(), pluginPath),
        () -> lsLogOutput.warn(format("Embedded plugin not found: %s", SonarLanguage.valueOf(language.name()).getSonarLanguageKey())));
  }

  void provideBackendInitData(String productKey, String userAgent, String clientNodePath) {
    BackendInitParams params = backendServiceFacade.getInitParams();
    params.setTelemetryProductKey(productKey);
    var actualSonarLintUserHome = Optional.ofNullable(SettingsManager.getSonarLintUserHomeOverride()).orElse(SonarLintUserHome.get());
    params.setStorageRoot(actualSonarLintUserHome.resolve("storage"));
    params.setSonarlintUserHome(actualSonarLintUserHome.toString());

    params.setEmbeddedPluginPaths(new HashSet<>(analyzers));
    params.setConnectedModeEmbeddedPluginPathsByKey(getEmbeddedPluginsToPath());
    params.setEnableSecurityHotspots(true);

    params.setEnabledLanguagesInStandaloneMode(EnabledLanguages.getStandaloneLanguages().stream()
      .map(l -> Language.valueOf(l.name())).collect(Collectors.toSet()));
    params.setExtraEnabledLanguagesInConnectedMode(EnabledLanguages.getConnectedLanguages().stream()
      .map(l -> Language.valueOf(l.name())).collect(Collectors.toSet()));
    params.setUserAgent(userAgent);
    params.setClientNodePath(clientNodePath);
  }

  public CompletableFuture<Void> showHotspotLocations(ShowHotspotLocationsParams showHotspotLocationsParams) {
    var fileUri = showHotspotLocationsParams.fileUri;
    var hotspotKey = showHotspotLocationsParams.hotspotKey;
    var showHotspotCommandParams = new ExecuteCommandParams(SONARLINT_SHOW_SECURITY_HOTSPOT_FLOWS,
      List.of(new JsonPrimitive(fileUri), new JsonPrimitive(hotspotKey)));
    return CompletableFutures.computeAsync(cancelToken -> {
      cancelToken.checkCanceled();
      commandManager.executeCommand(showHotspotCommandParams, cancelToken);
      return null;
    });
  }

  @Override
  public CompletableFuture<Void> scanFolderForHotspots(ScanFolderForHotspotsParams params) {
    return CompletableFutures.computeAsync(cancelToken -> {
      cancelToken.checkCanceled();
      runScan(params);
      return null;
    });
  }

  private void runScan(ScanFolderForHotspotsParams params) {
    backendServiceFacade.getBackendService().analyzeFullProject(params.getFolderUri(), true);
  }

  public CompletableFuture<Void> forgetFolderHotspots() {
    var filesToForget = securityHotspotsCache.keepOnly(openFilesCache.getAll());
    filesToForget.forEach(diagnosticPublisher::publishHotspots);
    return null;
  }

  @Override
  public CompletableFuture<GetSupportedFilePatternsResponse> getFilePatternsForAnalysis(UriParams params) {
    return backendServiceFacade.getBackendService().getFilePatternsForAnalysis(new GetSupportedFilePatternsParams(params.getUri()));
  }

  @Override
  public CompletableFuture<GetBindingSuggestionsResponse> getBindingSuggestion(GetBindingSuggestionParams params) {
    return backendServiceFacade.getBackendService().getBindingSuggestion(params);
  }

  @Override
  public void didCreateBinding(BindingCreationMode creationMode) {
    switch (creationMode) {
      case AUTOMATIC -> telemetry.addedAutomaticBindings();
      case IMPORTED -> telemetry.addedImportedBindings();
      case MANUAL -> telemetry.addedManualBindings();
    }
  }

  @Override
  public CompletableFuture<List<OrganizationDto>> listUserOrganizations(String token) {
    return backendServiceFacade.getBackendService().listUserOrganizations(token)
      .thenApply(ListUserOrganizationsResponse::getUserOrganizations);
  }

  @Override
  public CompletableFuture<Void> fixSuggestionResolved(FixSuggestionResolvedParams params) {
    telemetry.fixSuggestionResolved(new org.sonarsource.sonarlint.core.rpc.protocol.client.telemetry.FixSuggestionResolvedParams(params.suggestionId(),
      params.accepted() ? FixSuggestionStatus.ACCEPTED : FixSuggestionStatus.DECLINED, null));
    return CompletableFuture.completedFuture(null);
  }

  @Override
  public CompletableFuture<CheckIssueStatusChangePermittedResponse> checkIssueStatusChangePermitted(CheckIssueStatusChangePermittedParams params) {
    var bindingWrapperOpt = bindingManager.getBinding(create(params.getFolderUri()));
    if (bindingWrapperOpt.isEmpty()) {
      return CompletableFuture.completedFuture(
        new CheckIssueStatusChangePermittedResponse(false, "There is no binding for the folder: " + params.getFolderUri(), List.of()));
    }
    var connectionId = bindingWrapperOpt.get().connectionId();
    return backendServiceFacade.getBackendService().checkStatusChangePermitted(connectionId, params.getIssueKey());
  }

  @Override
  public CompletableFuture<Void> changeIssueStatus(ChangeIssueStatusParams params) {
    var coreParams = new org.sonarsource.sonarlint.core.rpc.protocol.backend.issue.ChangeIssueStatusParams(
      params.getConfigurationScopeId(), Objects.requireNonNull(params.getIssueId()), EnumLabelsMapper.resolutionStatusFromLabel(params.getNewStatus()), params.isTaintIssue());
    return backendServiceFacade.getBackendService().changeIssueStatus(coreParams).thenAccept(nothing -> {
      var key = params.getIssueId();
      if (!params.isTaintIssue()) {
        issuesCache.removeFindingWithServerKey(params.getFileUri(), key);
      }

      diagnosticPublisher.publishDiagnostics(create(params.getFileUri()), false);
      client.showMessage(new MessageParams(MessageType.Info, "Issue status was changed"));
    }).exceptionally(t -> {
      lsLogOutput.errorWithStackTrace("Error changing issue status", t);
      client.showMessage(new MessageParams(MessageType.Error, "Could not change status for the issue. Look at the SonarQube for IDE output for details."));
      return null;
    }).thenAccept(unused -> {
      if (!StringUtils.isEmpty(params.getComment())) {
        addIssueComment(new AddIssueCommentParams(params.getConfigurationScopeId(), params.getIssueId(), params.getComment()));
      }
    });
  }

  private void addIssueComment(AddIssueCommentParams params) {
    backendServiceFacade.getBackendService().addIssueComment(params)
      .thenAccept(nothing -> client.showMessage(new MessageParams(MessageType.Info, "New comment was added")));
  }

  @Override
  public CompletableFuture<CheckLocalDetectionSupportedResponse> checkLocalDetectionSupported(UriParams params) {
    var folderUri = params.getUri();
    return backendServiceFacade.getBackendService().checkLocalDetectionSupported(folderUri)
      .thenApply(response -> new CheckLocalDetectionSupportedResponse(response.isSupported(), response.getReason()));
  }

  @Override
  public CompletableFuture<SonarLintExtendedLanguageClient.ShowRuleDescriptionParams> getHotspotDetails(ShowHotspotRuleDescriptionParams params) {
    var fileUri = params.fileUri;
    return commandManager.getFindingDetails(fileUri, params.getHotspotId());
  }

  @Override
  public CompletableFuture<Void> changeHotspotStatus(ChangeHotspotStatusParams params) {
    var workspace = workspaceFoldersManager.findFolderForFile(create(params.getFileUri()))
      .orElseThrow(() -> new IllegalStateException("No workspace found"));
    var workspaceUri = workspace.getUri();
    var hotspotStatus = hotspotStatusOfTitle(params.getNewStatus());
    var coreParams = new org.sonarsource.sonarlint.core.rpc.protocol.backend.hotspot.ChangeHotspotStatusParams(
      workspaceUri.toString(), params.getHotspotKey(), hotspotStatus);
    return backendServiceFacade.getBackendService().changeHotspotStatus(coreParams).thenAccept(nothing -> {
      var key = params.getHotspotKey();
      if (hotspotStatus != HotspotStatus.TO_REVIEW && hotspotStatus != HotspotStatus.ACKNOWLEDGED) {
        securityHotspotsCache.removeFindingWithServerKey(params.getFileUri(), key);
      } else {
        securityHotspotsCache.updateHotspotStatus(params.getFileUri(), key, hotspotStatus);
      }
      diagnosticPublisher.publishHotspots(create(params.getFileUri()));
      client.showMessage(new MessageParams(MessageType.Info, "Hotspot status was changed"));
    }).exceptionally(t -> {
      lsLogOutput.errorWithStackTrace("Error changing hotspot status", t);
      client.showMessage(new MessageParams(MessageType.Error, "Could not change status for the hotspot. Look at the SonarQube for IDE output for details."));
      return null;
    });
  }

  @Override
  public CompletableFuture<GetAllowedHotspotStatusesResponse> getAllowedHotspotStatuses(GetAllowedHotspotStatusesParams params) {
    var folderUri = params.getFolderUri();
    var bindingOptional = bindingManager.getBinding(create(folderUri));
    if (bindingOptional.isEmpty()) {
      return CompletableFuture.completedFuture(null);
    }
    var connectionId = bindingOptional.get().connectionId();
    var checkStatusChangePermittedParams = new CheckStatusChangePermittedParams(connectionId, params.getHotspotKey());
    return backendServiceFacade.getBackendService().getAllowedHotspotStatuses(checkStatusChangePermittedParams).thenApply(r -> {
      var delegatingHotspot = securityHotspotsCache
        .findHotspotPerId(params.getFileUri(), params.getHotspotKey()).get().getValue();
      var reviewStatus = delegatingHotspot.getStatus();
      var statuses = r.getAllowedStatuses().stream().filter(s -> s != reviewStatus)
        .map(Enum::name).toList();
      return new GetAllowedHotspotStatusesResponse(
        r.isPermitted(),
        r.getNotPermittedReason(),
        statuses);
    }).exceptionally(t -> {
      lsLogOutput.errorWithStackTrace("Error changing hotspot status", t);
      client.showMessage(new MessageParams(MessageType.Error, "Could not change status for the hotspot. Look at the SonarQube for IDE output for details."));
      return null;
    });
  }

  @Override
  public void reopenResolvedLocalIssues(ReopenAllIssuesForFileParams params) {
    var reopenAllIssuesParams = new org.sonarsource.sonarlint.core.rpc.protocol.backend.issue.ReopenAllIssuesForFileParams(
      params.getConfigurationScopeId(), Path.of(params.getRelativePath()));
    backendServiceFacade.getBackendService().reopenAllIssuesForFile(reopenAllIssuesParams).thenApply(r -> {
      if (r.isSuccess()) {
        var fullFileUri = getFullFileUriFromFragments(params.getConfigurationScopeId(), Path.of(params.getRelativePath()));
        // re-trigger analysis for the file
        backendServiceFacade.getBackendService().analyzeFilesList(params.getConfigurationScopeId(), List.of(fullFileUri));
        client.showMessage(new MessageParams(MessageType.Info, "Reopened local issues for " + params.getRelativePath()));
      } else {
        client.showMessage(new MessageParams(MessageType.Info, "There are no resolved issues in file " + params.getRelativePath()));
      }
      return r;
    }).exceptionally(e -> {
      lsLogOutput.errorWithStackTrace("Error while reopening resolved local issues", e);
      client.showMessage(new MessageParams(MessageType.Error, "Could not reopen resolved local issues. Look at the SonarQube for IDE output for details."));
      return null;
    });
  }

  @Override
  public CompletableFuture<Void> analyseOpenFileIgnoringExcludes(AnalyseOpenFileIgnoringExcludesParams params) {
    var notebookUriStr = params.getNotebookUri();
    URI documentUri;
    VersionedOpenFile versionedOpenFile;
    if (notebookUriStr != null) {
      documentUri = create(notebookUriStr);
      var version = params.getNotebookVersion();
      var notebookUri = create(notebookUriStr);
      requireNonNull(version);
      var cells = requireNonNull(params.getNotebookCells());
      var notebookFile = VersionedOpenNotebook.create(
        notebookUri, version,
        cells, notebookDiagnosticPublisher);
      versionedOpenFile = notebookFile.asVersionedOpenFile();
      openNotebooksCache.didOpen(notebookUri, version, cells);
    } else {
      var document = requireNonNull(params.getTextDocument());
      documentUri = create(document.getUri());
      versionedOpenFile = openFilesCache.didOpen(create(document.getUri()), document.getLanguageId(), document.getText(), document.getVersion());
    }
    if (versionedOpenFile != null) {
      var workspaceFolder = workspaceFoldersManager.findFolderForFile(documentUri);
      CompletableFutures.computeAsync(cancelChecker -> {
        moduleEventsProcessor.notifyBackendWithFileLanguageAndContent(versionedOpenFile);
        workspaceFolder.ifPresent(folder -> backendServiceFacade.getBackendService().analyzeFilesList(folder.getUri().toString(), List.of(documentUri)));
        return null;
      });
    }
    return CompletableFuture.completedFuture(null);
  }

}<|MERGE_RESOLUTION|>--- conflicted
+++ resolved
@@ -744,7 +744,6 @@
 
   public Map<String, Path> getEmbeddedPluginsToPath() {
     var plugins = new HashMap<String, Path>();
-<<<<<<< HEAD
     // addPluginPathOrWarn("cfamily", Language.C, plugins);
     // addPluginPathOrWarn("html", Language.HTML, plugins);
     // addPluginPathOrWarn("js", Language.JS, plugins);
@@ -752,18 +751,8 @@
     // addPluginPathOrWarn("text", Language.SECRETS, plugins);
     // addPluginPathOrWarn("go", Language.GO, plugins);
     // addPluginPathOrWarn("iac", Language.CLOUDFORMATION, plugins);
-    // addPluginPathOrWarn("lintomnisharp", Language.CS, plugins);
-=======
-    addPluginPathOrWarn("cfamily", Language.C, plugins);
-    addPluginPathOrWarn("html", Language.HTML, plugins);
-    addPluginPathOrWarn("js", Language.JS, plugins);
-    addPluginPathOrWarn("xml", Language.XML, plugins);
-    addPluginPathOrWarn("text", Language.SECRETS, plugins);
-    addPluginPathOrWarn("go", Language.GO, plugins);
-    addPluginPathOrWarn("iac", Language.CLOUDFORMATION, plugins);
-    analyzers.stream().filter(it -> it.toString().endsWith("sonarlintomnisharp.jar")).findFirst()
-      .ifPresent(p -> plugins.put("omnisharp", p));
->>>>>>> f390d0f0
+    // analyzers.stream().filter(it -> it.toString().endsWith("sonarlintomnisharp.jar")).findFirst()
+    //   .ifPresent(p -> plugins.put("omnisharp", p));
     return plugins;
   }
 
