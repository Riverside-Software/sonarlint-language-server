--- conflicted
+++ resolved
@@ -42,21 +42,14 @@
   private final boolean showVerboseLogs;
   private final String pathToNodeExecutable;
   private final boolean focusOnNewCode;
-<<<<<<< HEAD
+  private final boolean automaticAnalysis;
   private final boolean quickFixUpperCase;
-=======
-  private final boolean automaticAnalysis;
->>>>>>> fd56b41c
 
   private final String analysisExcludes;
 
   public WorkspaceSettings(boolean disableTelemetry, Map<String, ServerConnectionSettings> connections,
     Collection<RuleKey> excludedRules, Collection<RuleKey> includedRules, Map<RuleKey, Map<String, String>> ruleParameters,
-<<<<<<< HEAD
-    boolean showVerboseLogs, String pathToNodeExecutable, boolean focusOnNewCode, String analysisExcludes, boolean quickFixUpperCase) {
-=======
-    boolean showVerboseLogs, String pathToNodeExecutable, boolean focusOnNewCode, boolean automaticAnalysis, String analysisExcludes) {
->>>>>>> fd56b41c
+    boolean showVerboseLogs, String pathToNodeExecutable, boolean focusOnNewCode, boolean automaticAnalysis, String analysisExcludes, boolean quickFixUpperCase) {
     this.disableTelemetry = disableTelemetry;
     this.connections = connections;
     this.excludedRules = excludedRules;
