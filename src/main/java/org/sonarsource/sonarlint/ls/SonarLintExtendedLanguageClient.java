/*
 * SonarLint Language Server
 * Copyright (C) 2009-2025 SonarSource SA
 * mailto:info AT sonarsource DOT com
 *
 * This program is free software; you can redistribute it and/or
 * modify it under the terms of the GNU Lesser General Public
 * License as published by the Free Software Foundation; either
 * version 3 of the License, or (at your option) any later version.
 *
 * This program is distributed in the hope that it will be useful,
 * but WITHOUT ANY WARRANTY; without even the implied warranty of
 * MERCHANTABILITY or FITNESS FOR A PARTICULAR PURPOSE.  See the GNU
 * Lesser General Public License for more details.
 *
 * You should have received a copy of the GNU Lesser General Public License
 * along with this program; if not, write to the Free Software Foundation,
 * Inc., 51 Franklin Street, Fifth Floor, Boston, MA  02110-1301, USA.
 */
package org.sonarsource.sonarlint.ls;

import com.google.gson.annotations.Expose;
import com.google.gson.annotations.JsonAdapter;
import java.util.Arrays;
import java.util.Collection;
import java.util.List;
import java.util.Map;
import java.util.Objects;
import java.util.concurrent.CompletableFuture;
import javax.annotation.CheckForNull;
import javax.annotation.Nullable;
import org.eclipse.lsp4j.PublishDiagnosticsParams;
import org.eclipse.lsp4j.jsonrpc.services.JsonNotification;
import org.eclipse.lsp4j.jsonrpc.services.JsonRequest;
import org.eclipse.lsp4j.jsonrpc.services.JsonSegment;
import org.eclipse.lsp4j.jsonrpc.validation.NonNull;
import org.eclipse.lsp4j.services.LanguageClient;
import org.sonarsource.sonarlint.core.rpc.protocol.backend.rules.EffectiveRuleParamDto;
import org.sonarsource.sonarlint.core.rpc.protocol.backend.rules.RuleParamDefinitionDto;
import org.sonarsource.sonarlint.core.rpc.protocol.client.binding.AssistBindingParams;
import org.sonarsource.sonarlint.core.rpc.protocol.client.binding.SuggestBindingParams;
import org.sonarsource.sonarlint.core.rpc.protocol.client.connection.SuggestConnectionParams;
import org.sonarsource.sonarlint.core.rpc.protocol.client.fix.ChangesDto;
import org.sonarsource.sonarlint.core.rpc.protocol.common.Either;
import org.sonarsource.sonarlint.core.rpc.protocol.common.SonarCloudRegion;
import org.sonarsource.sonarlint.core.rpc.protocol.common.TextRangeDto;
import org.sonarsource.sonarlint.ls.commands.ShowAllLocationsCommand;
import org.sonarsource.sonarlint.ls.domain.MQRModeDetails;
import org.sonarsource.sonarlint.ls.domain.StandardModeDetails;

@JsonSegment("sonarlint")
public interface SonarLintExtendedLanguageClient extends LanguageClient {

  @JsonNotification("suggestBinding")
  void suggestBinding(SuggestBindingParams binding);

  @JsonNotification("suggestConnection")
  void suggestConnection(SuggestConnectionParams suggestConnectionParams);

  @JsonRequest("listFilesInFolder")
  CompletableFuture<FindFileByNamesInScopeResponse> listFilesInFolder(FolderUriParams params);

  @JsonNotification("showSonarLintOutput")
  void showSonarLintOutput();

  @JsonNotification("openJavaHomeSettings")
  void openJavaHomeSettings();

  @JsonNotification("openPathToNodeSettings")
  void openPathToNodeSettings();

  @JsonNotification("doNotShowMissingRequirementsMessageAgain")
  void doNotShowMissingRequirementsMessageAgain();

  @JsonRequest("canShowMissingRequirementsNotification")
  CompletableFuture<Boolean> canShowMissingRequirementsNotification();

  @JsonNotification("openConnectionSettings")
  void openConnectionSettings(boolean isSonarCloud);

  @JsonNotification("removeBindingsForDeletedConnections")
  void removeBindingsForDeletedConnections(List<String> connectionIds);

  @JsonRequest("assistCreatingConnection")
  CompletableFuture<AssistCreatingConnectionResponse> assistCreatingConnection(CreateConnectionParams params);

  class AssistCreatingConnectionResponse {
    private final String newConnectionId;

    public AssistCreatingConnectionResponse(@NonNull String newConnectionId) {
      this.newConnectionId = newConnectionId;
    }

    @NonNull
    public String getNewConnectionId() {
      return newConnectionId;
    }
  }

  @JsonRequest("assistBinding")
  CompletableFuture<AssistBindingResponse> assistBinding(AssistBindingParams params);

  class AssistBindingResponse {
    private final String configurationScopeId;

    public AssistBindingResponse(@NonNull String configurationScopeId) {
      this.configurationScopeId = configurationScopeId;
    }

    @NonNull
    public String getConfigurationScopeId() {
      return configurationScopeId;
    }
  }

  record ShowFixSuggestionParams(String suggestionId, List<ChangesDto> textEdits, String fileUri, boolean isLocal) {
  }

  @JsonNotification("showFixSuggestion")
  void showFixSuggestion(ShowFixSuggestionParams params);

  record StartProgressNotificationParams(String taskId, String message) {
  }

  record EndProgressNotificationParams(String taskId) {
  }

  @JsonNotification("startProgressNotification")
  void startProgressNotification(StartProgressNotificationParams params);

  @JsonNotification("endProgressNotification")
  void endProgressNotification(EndProgressNotificationParams params);

  @JsonNotification("showRuleDescription")
  void showRuleDescription(ShowRuleDescriptionParams params);

  class ShowHotspotParams {
    private final String message;
    private final String ideFilePath;
    private final String key;
    private final TextRangeDto textRange;
    private final String author;
    private final String status;
    @Nullable
    private final String resolution;
    private final HotspotRule rule;

    public ShowHotspotParams(String key, String message, String ideFilePath, TextRangeDto textRange, String author, String status,
      @Nullable String resolution, HotspotRule rule) {
      this.key = key;
      this.message = message;
      this.ideFilePath = ideFilePath;
      this.textRange = textRange;
      this.author = author;
      this.status = status;
      this.resolution = resolution;
      this.rule = rule;
    }

    public String getKey() {
      return this.key;
    }

    public String getMessage() {
      return this.message;
    }

    public String getIdeFilePath() {
      return this.ideFilePath;
    }

    public TextRangeDto getTextRange() {
      return this.textRange;
    }

    public String getAuthor() {
      return this.author;
    }

    public String getStatus() {
      return this.status;
    }

    @Nullable
    public String getResolution() {
      return this.resolution;
    }

    public HotspotRule getRule() {
      return this.rule;
    }

    public static class HotspotRule {
      private final String key;
      private final String name;
      private final String securityCategory;
      private final String vulnerabilityProbability;
      private final String riskDescription;
      private final String vulnerabilityDescription;
      private final String fixRecommendations;

      public HotspotRule(String key, String name, String securityCategory, String vulnerabilityProbability, String riskDescription,
        String vulnerabilityDescription, String fixRecommendations) {
        this.key = key;
        this.name = name;
        this.securityCategory = securityCategory;
        this.vulnerabilityProbability = vulnerabilityProbability;
        this.riskDescription = riskDescription;
        this.vulnerabilityDescription = vulnerabilityDescription;
        this.fixRecommendations = fixRecommendations;
      }

      public String getKey() {
        return this.key;
      }

      public String getName() {
        return this.name;
      }

      public String getSecurityCategory() {
        return this.securityCategory;
      }

      public String getVulnerabilityProbability() {
        return this.vulnerabilityProbability;
      }

      public String getRiskDescription() {
        return this.riskDescription;
      }

      public String getVulnerabilityDescription() {
        return this.vulnerabilityDescription;
      }

      public String getFixRecommendations() {
        return this.fixRecommendations;
      }
    }
  }

  @JsonNotification("showHotspot")
  void showHotspot(ShowHotspotParams showHotspotParams);

  @JsonNotification("showIssue")
  void showIssue(ShowAllLocationsCommand.Param showIssueParams);

  @JsonNotification("showIssueOrHotspot")
  void showIssueOrHotspot(ShowAllLocationsCommand.Param params);

  class FileUrisParams {
    Collection<String> fileUris;

    public FileUrisParams(Collection<String> fileUris) {
      this.fileUris = fileUris;
    }

    public Collection<String> getFileUris() {
      return fileUris;
    }
  }

  class FileUrisResult {
    Collection<String> fileUris;

    public FileUrisResult(Collection<String> fileUris) {
      this.fileUris = fileUris;
    }

    public Collection<String> getFileUris() {
      return fileUris;
    }
  }

  @JsonRequest("filterOutExcludedFiles")
  CompletableFuture<FileUrisResult> filterOutExcludedFiles(FileUrisParams params);

  @JsonNotification("maybeShowWiderLanguageSupportNotification")
  void maybeShowWiderLanguageSupportNotification(List<String> languageLabel);

  @JsonNotification("showNotificationForFirstSecretsIssue")
  void showFirstSecretDetectionNotification();

  class ShowRuleDescriptionParams {

    private static final String TAINT_RULE_REPO_SUFFIX = "security";
    @Expose
    private final String key;
    @Expose
    private final String name;
    @Expose
    private final String htmlDescription;
    @Expose
    private final RuleDescriptionTab[] htmlDescriptionTabs;
    @Expose
    private final String languageKey;
    @Expose
    private final boolean isTaint;
    @Expose
    private final RuleParameter[] parameters;
    @Expose
    @JsonAdapter(EitherStandardOrMQRAdapterFactory.class)
    private final Either<StandardModeDetails, MQRModeDetails> severityDetails;

    public ShowRuleDescriptionParams(String ruleKey, String ruleName, String htmlDescription, RuleDescriptionTab[] htmlDescriptionTabs,
      String languageKey, Collection<EffectiveRuleParamDto> params, Either<StandardModeDetails, MQRModeDetails> severityDetails) {
      this.key = ruleKey;
      this.name = ruleName;
      this.htmlDescription = htmlDescription;
      this.htmlDescriptionTabs = htmlDescriptionTabs;
      this.languageKey = languageKey;
      this.isTaint = ruleKey.contains(TAINT_RULE_REPO_SUFFIX);
      this.parameters = params.stream().map(p -> new RuleParameter(p.getName(), p.getDescription(), p.getDefaultValue())).toArray(RuleParameter[]::new);
      this.severityDetails = severityDetails;
    }

    public ShowRuleDescriptionParams(String ruleKey, String ruleName, String htmlDescription, RuleDescriptionTab[] htmlDescriptionTabs,
      String languageKey, Map<String, RuleParamDefinitionDto> params, Either<StandardModeDetails, MQRModeDetails> severityDetails) {
      this.key = ruleKey;
      this.name = ruleName;
      this.htmlDescription = htmlDescription;
      this.htmlDescriptionTabs = htmlDescriptionTabs;
      this.languageKey = languageKey;
      this.isTaint = ruleKey.contains(TAINT_RULE_REPO_SUFFIX);
      this.parameters = params.values().stream().map(v -> new RuleParameter(v.getName(), v.getDescription(), v.getDefaultValue())).toArray(RuleParameter[]::new);
      this.severityDetails = severityDetails;
    }

    public String getKey() {
      return key;
    }

    public String getLanguageKey() {
      return languageKey;
    }

    public String getName() {
      return name;
    }

    public String getType() {
      return severityDetails.isLeft() ?
        severityDetails.getLeft().getType() : null;
    }

    public String getSeverity() {
      return severityDetails.isLeft() ?
        severityDetails.getLeft().getSeverity() : null;
    }

    public boolean isTaint() {
      return isTaint;
    }

    public RuleParameter[] getParameters() {
      return parameters;
    }

    public String getHtmlDescription() {
      return htmlDescription;
    }

    public RuleDescriptionTab[] getHtmlDescriptionTabs() {
      return htmlDescriptionTabs;
    }

    public String getCleanCodeAttribute() {
      return severityDetails.isRight() ?
        severityDetails.getRight().getCleanCodeAttribute() : null;
    }

    public String getCleanCodeAttributeCategory() {
      return severityDetails.isRight() ?
        severityDetails.getRight().getCleanCodeAttributeCategory() : null;
    }

    public Map<String, String> getImpacts() {
      return severityDetails.isRight() ? severityDetails.getRight().getImpacts() : Map.of();
    }

    @Override
    public boolean equals(Object o) {
      if (this == o) return true;
      if (o == null || getClass() != o.getClass()) return false;
      ShowRuleDescriptionParams that = (ShowRuleDescriptionParams) o;
      return isTaint == that.isTaint
        && Objects.equals(key, that.key)
        && Objects.equals(name, that.name)
        && Objects.equals(htmlDescription, that.htmlDescription)
        && Objects.equals(languageKey, that.languageKey)
        && Objects.equals(this.getCleanCodeAttribute(), that.getCleanCodeAttribute())
        && Objects.equals(this.getCleanCodeAttributeCategory(), that.getCleanCodeAttributeCategory())
        && Objects.equals(this.getImpacts(), that.getImpacts())
        && Arrays.equals(htmlDescriptionTabs, that.htmlDescriptionTabs)
        && Objects.equals(this.getType(), that.getType()) && Objects.equals(this.getSeverity(), that.getSeverity())
        && Arrays.equals(parameters, that.parameters);
    }

    @Override
    public int hashCode() {
      int result = Objects.hash(key, name, htmlDescription, this.getType(), this.getSeverity(), isTaint, languageKey,
        this.getCleanCodeAttribute(), this.getCleanCodeAttributeCategory(), this.getImpacts());
      result = 31 * result + Arrays.hashCode(htmlDescriptionTabs);
      result = 31 * result + Arrays.hashCode(parameters);
      return result;
    }
  }

  class RuleDescriptionTab {

    @Expose
    private final String title;
    @Nullable
    @Expose
    private final RuleDescriptionTabNonContextual ruleDescriptionTabNonContextual;
    @Expose
    private final RuleDescriptionTabContextual[] ruleDescriptionTabContextual;
    @Expose
    private final boolean hasContextualInformation;
    @Expose
    private final String defaultContextKey;

    public RuleDescriptionTab(String title, RuleDescriptionTabContextual[] ruleDescriptionTabContextual, String defaultContextKey) {
      this.title = title;
      this.ruleDescriptionTabNonContextual = null;
      this.ruleDescriptionTabContextual = ruleDescriptionTabContextual;
      this.hasContextualInformation = true;
      this.defaultContextKey = defaultContextKey;
    }

    public RuleDescriptionTab(String title, RuleDescriptionTabNonContextual ruleDescriptionTabNonContextual) {
      this.title = title;
      this.ruleDescriptionTabContextual = new RuleDescriptionTabContextual[]{};
      this.ruleDescriptionTabNonContextual = ruleDescriptionTabNonContextual;
      this.hasContextualInformation = false;
      this.defaultContextKey = "";
    }

    @Override
    public boolean equals(Object o) {
      if (this == o) return true;
      if (o == null || getClass() != o.getClass()) return false;
      RuleDescriptionTab that = (RuleDescriptionTab) o;
      return hasContextualInformation == that.hasContextualInformation
        && Objects.equals(title, that.title)
        && Objects.equals(ruleDescriptionTabNonContextual, that.ruleDescriptionTabNonContextual)
        && Arrays.equals(ruleDescriptionTabContextual, that.ruleDescriptionTabContextual)
        && Objects.equals(defaultContextKey, that.defaultContextKey);
    }

    @Override
    public int hashCode() {
      int result = Objects.hash(title, ruleDescriptionTabNonContextual, hasContextualInformation, defaultContextKey);
      result = 31 * result + Arrays.hashCode(ruleDescriptionTabContextual);
      return result;
    }

    public String getTitle() {
      return title;
    }

    public RuleDescriptionTabNonContextual getRuleDescriptionTabNonContextual() {
      return ruleDescriptionTabNonContextual;
    }

    public RuleDescriptionTabContextual[] getRuleDescriptionTabContextual() {
      return ruleDescriptionTabContextual;
    }

    public boolean hasContextualInformation() {
      return hasContextualInformation;
    }

    public String getDefaultContextKey() {
      return defaultContextKey;
    }
  }

  class RuleDescriptionTabContextual {
    @Expose
    private final String htmlContent;
    @Expose
    private final String contextKey;
    @Expose
    private final String displayName;

    public RuleDescriptionTabContextual(String htmlContent, String contextKey, String displayName) {
      this.htmlContent = htmlContent;
      this.contextKey = contextKey;
      this.displayName = displayName;
    }

    public String getHtmlContent() {
      return htmlContent;
    }

    public String getContextKey() {
      return contextKey;
    }

    public String getDisplayName() {
      return displayName;
    }

    @Override
    public boolean equals(Object o) {
      if (this == o) return true;
      if (o == null || getClass() != o.getClass()) return false;
      RuleDescriptionTabContextual that = (RuleDescriptionTabContextual) o;
      return Objects.equals(htmlContent, that.htmlContent) && Objects.equals(contextKey, that.contextKey) && Objects.equals(displayName,
        that.displayName);
    }

    @Override
    public int hashCode() {
      return Objects.hash(htmlContent, contextKey, displayName);
    }
  }

  class RuleDescriptionTabNonContextual {
    @Expose
    private final String htmlContent;

    public RuleDescriptionTabNonContextual(String htmlContent) {
      this.htmlContent = htmlContent;
    }

    public String getHtmlContent() {
      return htmlContent;
    }

    @Override
    public boolean equals(Object o) {
      if (this == o) return true;
      if (o == null || getClass() != o.getClass()) return false;
      RuleDescriptionTabNonContextual that = (RuleDescriptionTabNonContextual) o;
      return Objects.equals(htmlContent, that.htmlContent);
    }

    @Override
    public int hashCode() {
      return Objects.hash(htmlContent);
    }
  }

  class FindFileByNamesInScopeResponse {
    private final List<FoundFileDto> foundFiles;

    public FindFileByNamesInScopeResponse(List<FoundFileDto> foundFiles) {
      this.foundFiles = foundFiles;
    }

    public List<FoundFileDto> getFoundFiles() {
      return foundFiles;
    }
  }

  class FoundFileDto {
    private final String fileName;
    private final String filePath;
    private final String content;

    public FoundFileDto(String fileName, String filePath, @Nullable String content) {
      this.fileName = fileName;
      this.filePath = filePath;
      this.content = content;
    }

    public String getFileName() {
      return fileName;
    }

    public String getFilePath() {
      return filePath;
    }

    @CheckForNull
    public String getContent() {
      return content;
    }
  }

  class RuleParameter {
    @Expose
    final String name;
    @Expose
    final String description;
    @Expose
    final String defaultValue;

    public RuleParameter(String name, @Nullable String description, @Nullable String defaultValue) {
      this.name = name;
      this.description = description;
      this.defaultValue = defaultValue;
    }

    public String getName() {
      return name;
    }

    @CheckForNull
    public String getDescription() {
      return description;
    }

    @CheckForNull
    public String getDefaultValue() {
      return defaultValue;
    }

    @Override
    public boolean equals(Object o) {
      if (this == o) {
        return true;
      }
      if (o == null || getClass() != o.getClass()) {
        return false;
      }
      var that = (RuleParameter) o;
      return name.equals(that.name) &&
        Objects.equals(description, that.description) &&
        Objects.equals(defaultValue, that.defaultValue);
    }

    @Override
    public int hashCode() {
      return Objects.hash(name, description, defaultValue);
    }
  }

  record CreateConnectionParams(boolean isSonarCloud, String serverUrlOrOrganisationKey, String token, @Nullable SonarCloudRegion region) {
  }

  /**
   * Fetch java configuration for a given file.
   * See: https://github.com/redhat-developer/vscode-java/commit/e29f6df2db016c514afd8d2b69462ad2ef1de867
   */
  @JsonRequest("getJavaConfig")
  CompletableFuture<GetJavaConfigResponse> getJavaConfig(String fileUri);

  class GetJavaConfigResponse {

    private String projectRoot;
    private String sourceLevel;
    private String[] classpath;
    private boolean isTest;
    private String vmLocation;

    public String getProjectRoot() {
      return projectRoot;
    }

    public void setProjectRoot(String projectRoot) {
      this.projectRoot = projectRoot;
    }

    public String getSourceLevel() {
      return sourceLevel;
    }

    public void setSourceLevel(String sourceLevel) {
      this.sourceLevel = sourceLevel;
    }

    public String[] getClasspath() {
      return classpath;
    }

    public void setClasspath(String[] classpath) {
      this.classpath = classpath;
    }

    public boolean isTest() {
      return isTest;
    }

    public void setTest(boolean isTest) {
      this.isTest = isTest;
    }

    @CheckForNull
    public String getVmLocation() {
      return vmLocation;
    }

    public void setVmLocation(String vmLocation) {
      this.vmLocation = vmLocation;
    }

  }

<<<<<<< HEAD
  @JsonRequest("sonarlint/getOpenEdgeConfig")
  CompletableFuture<GetOpenEdgeConfigResponse> getOpenEdgeConfig(String fileUri);

  class GetOpenEdgeProjectConfig {
    private String projectRoot;
    private String sourceDirs;
    private String buildDirs;
    private String xrefDirs;
    private String propath;
    private String rcodeCache;
    private String propathRCodeCache;
    private String schemaCache;
    private String catalog;
    private String encoding;

    public String getProjectRoot() {
      return projectRoot;
    }

    public void setProjectRoot(String projectRoot) {
      this.projectRoot = projectRoot;
    }

    public String getSourceDirs() {
      return sourceDirs;
    }

    public void setSourceDirs(String sourceDirs) {
      this.sourceDirs = sourceDirs;
    }

    public String getBuildDirs() {
      return buildDirs;
    }

    public void setBuildDirs(String buildDirs) {
      this.buildDirs = buildDirs;
    }

    public String getXrefDirs() {
      return xrefDirs;
    }

    public void setXrefDirs(String xrefDirs) {
      this.xrefDirs = xrefDirs;
    }

    public String getPropath() {
      return propath;
    }

    public void setPropath(String propath) {
      this.propath = propath;
    }

    public String getRcodeCache() {
      return rcodeCache;
    }

    public void setRcodeCache(String rcodeCache) {
      this.rcodeCache = rcodeCache;
    }

    public String getPropathRCodeCache() {
      return propathRCodeCache;
    }

    public void setPropathRCodeCache(String propathRCodeCache) {
      this.propathRCodeCache = propathRCodeCache;
    }

    public String getSchemaCache() {
      return schemaCache;
    }

    public void setSchemaCache(String schemaCache) {
      this.schemaCache = schemaCache;
    }

    public String getCatalog() {
      return catalog;
    }

    public void setCatalog(String catalog) {
      this.catalog = catalog;
    }

    public String getEncoding() {
      return encoding;
    }

    public void setEncoding(String encoding) {
      this.encoding = encoding;
    }
  }

  class GetOpenEdgeConfigResponse {
    private GetOpenEdgeProjectConfig projectInfo;
    private String sourceDir;
    private String buildDir;
    private String rcode;
    private String xref;

    public GetOpenEdgeProjectConfig getProjectInfo() {
      return projectInfo;
    }

    public void setProjectInfo(GetOpenEdgeProjectConfig projectInfo) {
      this.projectInfo = projectInfo;
    }

    public String getSourceDir() {
      return sourceDir;
    }

    public void setSourceDir(String sourceDir) {
      this.sourceDir = sourceDir;
    }

    public String getBuildDir() {
      return buildDir;
    }

    public void setBuildDir(String buildDir) {
      this.buildDir = buildDir;
    }

    public String getRcode() {
      return rcode;
    }

    public void setRcode(String rcode) {
      this.rcode = rcode;
    }

    public String getXref() {
      return xref;
    }

    public void setXref(String xref) {
      this.xref = xref;
    }

  }

  @JsonNotification("sonarlint/browseTo")
=======
  @JsonNotification("browseTo")
>>>>>>> 236431c0
  void browseTo(String link);

  class ReferenceBranchForFolder {
    private final String folderUri;
    @Nullable
    private final String branchName;

    private ReferenceBranchForFolder(String folderUri, @Nullable String branchName) {
      this.folderUri = folderUri;
      this.branchName = branchName;
    }

    public String getFolderUri() {
      return folderUri;
    }

    @CheckForNull
    public String getBranchName() {
      return branchName;
    }

    public static ReferenceBranchForFolder of(String folderUri, @Nullable String branchName) {
      return new ReferenceBranchForFolder(folderUri, branchName);
    }

    @Override
    public boolean equals(Object o) {
      if (this == o) {
        return true;
      }
      if (o == null || getClass() != o.getClass()) {
        return false;
      }
      var that = (ReferenceBranchForFolder) o;
      return folderUri.equals(that.folderUri) && Objects.equals(branchName, that.branchName);
    }

    @Override
    public int hashCode() {
      return Objects.hash(folderUri, branchName);
    }
  }

  @JsonNotification("setReferenceBranchNameForFolder")
  void setReferenceBranchNameForFolder(ReferenceBranchForFolder newReferenceBranch);

  @JsonNotification("needCompilationDatabase")
  void needCompilationDatabase();

  @JsonNotification("reportConnectionCheckResult")
  void reportConnectionCheckResult(ConnectionCheckResult result);

  class ConnectionCheckResult {
    private final String connectionId;
    private final boolean success;
    @Nullable
    private final String reason;

    private ConnectionCheckResult(String connectionId, boolean success, @Nullable String reason) {
      this.connectionId = connectionId;
      this.success = success;
      this.reason = reason;
    }

    public static ConnectionCheckResult success(String connectionId) {
      return new ConnectionCheckResult(connectionId, true, null);
    }

    public static ConnectionCheckResult failure(String connectionId, String reason) {
      return new ConnectionCheckResult(connectionId, false, reason);
    }

    public String getConnectionId() {
      return connectionId;
    }

    public boolean isSuccess() {
      return success;
    }

    @CheckForNull
    public String getReason() {
      return reason;
    }
  }

  @JsonRequest("getTokenForServer")
  CompletableFuture<String> getTokenForServer(String serverUrlOrOrganization);

  @JsonNotification("publishSecurityHotspots")
  void publishSecurityHotspots(PublishDiagnosticsParams publishDiagnosticsParams);

  @JsonNotification("publishTaintVulnerabilities")
  void publishTaintVulnerabilities(PublishDiagnosticsParams publishDiagnosticsParams);

  @JsonNotification("publishDependencyRisks")
  void publishDependencyRisks(PublishDiagnosticsParams publishDiagnosticsParams);

  @JsonNotification("settingsApplied")
  void settingsApplied();

  @JsonRequest("isOpenInEditor")
  CompletableFuture<Boolean> isOpenInEditor(String fileUri);

  record SslCertificateConfirmationParams(@Expose String issuedTo, @Expose String issuedBy, @Expose String validFrom,
                                          @Expose String validTo, @Expose String sha1Fingerprint,
                                          @Expose String sha256Fingerprint) {
  }

  @JsonRequest("askSslCertificateConfirmation")
  CompletableFuture<Boolean> askSslCertificateConfirmation(SslCertificateConfirmationParams params);

  class ShowSoonUnsupportedVersionMessageParams {

    public ShowSoonUnsupportedVersionMessageParams(String doNotShowAgainId, String text) {
      this.doNotShowAgainId = doNotShowAgainId;
      this.text = text;
    }

    @Expose
    private final String doNotShowAgainId;
    @Expose
    private final String text;

    public String getDoNotShowAgainId() {
      return doNotShowAgainId;
    }

    public String getText() {
      return text;
    }
  }

  @JsonNotification("showSoonUnsupportedVersionMessage")
  void showSoonUnsupportedVersionMessage(ShowSoonUnsupportedVersionMessageParams messageParams);

  class SubmitNewCodeDefinitionParams {

    String folderUri;
    String newCodeDefinitionOrMessage;
    boolean isSupported;

    public SubmitNewCodeDefinitionParams(String folderUri, String newCodeDefinitionOrMessage, boolean isSupported) {
      this.folderUri = folderUri;
      this.newCodeDefinitionOrMessage = newCodeDefinitionOrMessage;
      this.isSupported = isSupported;
    }

    public String getFolderUri() {
      return folderUri;
    }

    public String getNewCodeDefinitionOrMessage() {
      return newCodeDefinitionOrMessage;
    }

    public boolean isSupported() {
      return isSupported;
    }
  }

  class FolderUriParams {
    String folderUri;

    public FolderUriParams(String folderUri) {
      this.folderUri = folderUri;
    }

    public String getFolderUri() {
      return folderUri;
    }

    @Override
    public boolean equals(Object o) {
      if (this == o) return true;
      if (o == null || getClass() != o.getClass()) return false;
      FolderUriParams that = (FolderUriParams) o;
      return Objects.equals(folderUri, that.folderUri);
    }

    @Override
    public int hashCode() {
      return Objects.hash(folderUri);
    }
  }

  @JsonNotification("submitNewCodeDefinition")
  void submitNewCodeDefinition(SubmitNewCodeDefinitionParams params);

  record NotifyInvalidTokenParams(String connectionId) {
  }

  @JsonNotification("notifyInvalidToken")
  void notifyInvalidToken(NotifyInvalidTokenParams params);

  record FlightRecorderStartedParams(String sessionId) {}

  @JsonNotification("flightRecorderStarted")
  void flightRecorderStarted(FlightRecorderStartedParams params);
}<|MERGE_RESOLUTION|>--- conflicted
+++ resolved
@@ -690,8 +690,7 @@
 
   }
 
-<<<<<<< HEAD
-  @JsonRequest("sonarlint/getOpenEdgeConfig")
+  @JsonRequest("getOpenEdgeConfig")
   CompletableFuture<GetOpenEdgeConfigResponse> getOpenEdgeConfig(String fileUri);
 
   class GetOpenEdgeProjectConfig {
@@ -836,10 +835,7 @@
 
   }
 
-  @JsonNotification("sonarlint/browseTo")
-=======
   @JsonNotification("browseTo")
->>>>>>> 236431c0
   void browseTo(String link);
 
   class ReferenceBranchForFolder {
