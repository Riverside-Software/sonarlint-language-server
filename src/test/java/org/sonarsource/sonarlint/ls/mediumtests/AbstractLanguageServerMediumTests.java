--- conflicted
+++ resolved
@@ -343,11 +343,7 @@
     Map<String, Object> globalSettings = new HashMap<>();
     Map<String, Map<String, Object>> folderSettings = new HashMap<>();
     Map<String, GetJavaConfigResponse> javaConfigs = new HashMap<>();
-<<<<<<< HEAD
     Map<String, GetOpenEdgeConfigResponse> oeConfigs = new HashMap<>();
-    Map<String, String> branchNameByFolder = new HashMap<>();
-=======
->>>>>>> f390d0f0
     Map<String, String> referenceBranchNameByFolder = new HashMap<>();
     Map<String, Boolean> scopeReadyForAnalysis = new HashMap<>();
     CountDownLatch settingsLatch = new CountDownLatch(0);
