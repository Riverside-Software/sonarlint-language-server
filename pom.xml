--- conflicted
+++ resolved
@@ -9,11 +9,7 @@
   </parent>
   <groupId>org.sonarsource.sonarlint.ls</groupId>
   <artifactId>sonarlint-language-server</artifactId>
-<<<<<<< HEAD
-  <version>3.8.99003</version>
-=======
   <version>3.10-SNAPSHOT</version>
->>>>>>> 382a1af4
   <packaging>jar</packaging>
   <name>SonarLint Language Server</name>
   <description>SonarLint Language Server</description>
@@ -28,11 +24,7 @@
 
   <properties>
     <jdk.min.version>17</jdk.min.version>
-<<<<<<< HEAD
-    <sonarlint.core.version>10.4.99002</sonarlint.core.version>
-=======
-    <sonarlint.core.version>10.5.0.78949</sonarlint.core.version>
->>>>>>> 382a1af4
+    <sonarlint.core.version>10.5.99001</sonarlint.core.version>
     <!-- Version used by Xodus -->
     <kotlin.version>1.6.10</kotlin.version>
     <!-- analyzers used for tests -->
