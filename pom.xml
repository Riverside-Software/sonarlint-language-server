<project xmlns="http://maven.apache.org/POM/4.0.0" xmlns:xsi="http://www.w3.org/2001/XMLSchema-instance"
         xsi:schemaLocation="http://maven.apache.org/POM/4.0.0 http://maven.apache.org/xsd/maven-4.0.0.xsd">
  <modelVersion>4.0.0</modelVersion>
  <parent>
    <groupId>org.sonarsource.parent</groupId>
    <artifactId>parent</artifactId>
    <version>82.0.0.2314</version>
    <relativePath/>
  </parent>
  <groupId>org.sonarsource.sonarlint.ls</groupId>
  <artifactId>sonarlint-language-server</artifactId>
<<<<<<< HEAD
  <version>3.13.99001</version>
=======
  <version>3.14.1-SNAPSHOT</version>
>>>>>>> 1e5ee84b
  <packaging>jar</packaging>
  <name>SonarLint Language Server</name>
  <description>SonarLint Language Server</description>
  <organization>
    <name>SonarSource</name>
    <url>https://www.sonarsource.com/</url>
  </organization>
  <issueManagement>
    <system>JIRA</system>
    <url>https://jira.sonarsource.com/browse/SLLS</url>
  </issueManagement>

  <properties>
    <jdk.min.version>17</jdk.min.version>
<<<<<<< HEAD
    <sonarlint.core.version>10.11.99001</sonarlint.core.version>
=======
    <sonarlint.core.version>10.12.1.79852</sonarlint.core.version>
>>>>>>> 1e5ee84b
    <!-- Version used by Xodus -->
    <kotlin.version>1.6.10</kotlin.version>
    <!-- analyzers used for tests -->
    <sonar.java.version>7.33.0.35775</sonar.java.version>
    <sonar.javascript.version>10.13.0.25911</sonar.javascript.version>
    <sonar.php.version>3.35.0.11659</sonar.php.version>
    <sonar.python.version>4.17.0.14845</sonar.python.version>
    <sonar.html.version>3.16.0.5274</sonar.html.version>
    <sonar.xml.version>2.10.0.4108</sonar.xml.version>
    <sonar.text.version>2.18.0.4812</sonar.text.version>
    <sonar.go.version>1.15.0.4655</sonar.go.version>
    <sonar.iac.version>1.27.0.9518</sonar.iac.version>
    <sonar.oe.version>2.28.0</sonar.oe.version>
    <sonar.csharp.version>10.2.0.103721</sonar.csharp.version>
    <sonarlint.omnisharp.version>1.25.0.100242</sonarlint.omnisharp.version>
    <gitRepositoryName>sonarlint-language-server</gitRepositoryName>
    <!-- Release: enable publication to Bintray -->
    <artifactsToPublish>${project.groupId}:${project.artifactId}:jar</artifactsToPublish>
    <license.name>GNU LGPL v3</license.name>
  </properties>

  <dependencies>
    <!-- Java implementation of VS Code language server protocol -->
    <dependency>
      <groupId>org.eclipse.lsp4j</groupId>
      <artifactId>org.eclipse.lsp4j</artifactId>
      <!--      should be the >= than in sonarlint-rpc-java-client -->
      <version>0.21.1</version>
    </dependency>
    <dependency>
      <groupId>org.sonarsource.sonarlint.core</groupId>
      <artifactId>sonarlint-java-client-utils</artifactId>
      <version>${sonarlint.core.version}</version>
    </dependency>
    <dependency>
      <groupId>org.sonarsource.sonarlint.core</groupId>
      <artifactId>sonarlint-rpc-protocol</artifactId>
      <version>${sonarlint.core.version}</version>
    </dependency>
    <dependency>
      <groupId>org.sonarsource.sonarlint.core</groupId>
      <artifactId>sonarlint-rpc-impl</artifactId>
      <version>${sonarlint.core.version}</version>
    </dependency>
    <dependency>
      <groupId>org.sonarsource.sonarlint.core</groupId>
      <artifactId>sonarlint-rpc-java-client</artifactId>
      <version>${sonarlint.core.version}</version>
    </dependency>
    <!-- Keep while SLOOP is used in-process -->
    <dependency>
      <groupId>commons-io</groupId>
      <artifactId>commons-io</artifactId>
      <version>2.16.1</version>
    </dependency>
    <dependency>
       <groupId>info.picocli</groupId>
       <artifactId>picocli</artifactId>
       <version>4.7.1</version>
    </dependency>
    <dependency>
      <groupId>org.apache.commons</groupId>
      <artifactId>commons-lang3</artifactId>
      <version>3.14.0</version>
    </dependency>
    <dependency>
      <groupId>org.apache.commons</groupId>
      <artifactId>commons-text</artifactId>
      <version>1.10.0</version>
      <scope>test</scope>
    </dependency>
    <dependency>
      <groupId>com.google.code.findbugs</groupId>
      <artifactId>jsr305</artifactId>
      <version>3.0.2</version>
      <scope>provided</scope>
    </dependency>
    <dependency>
      <groupId>commons-codec</groupId>
      <artifactId>commons-codec</artifactId>
      <version>1.16.0</version>
    </dependency>
    <dependency>
      <groupId>org.eclipse.jgit</groupId>
      <artifactId>org.eclipse.jgit</artifactId>
      <version>6.8.0.202311291450-r</version>
    </dependency>
    <dependency>
      <groupId>org.slf4j</groupId>
      <artifactId>slf4j-nop</artifactId>
      <version>2.0.0</version>
    </dependency>
    <!-- Needed for Xodus -->
    <dependency>
      <groupId>org.jetbrains.kotlin</groupId>
      <artifactId>kotlin-stdlib</artifactId>
      <version>${kotlin.version}</version>
      <scope>runtime</scope>
    </dependency>

    <!-- unit tests -->
    <dependency>
      <groupId>org.junit.jupiter</groupId>
      <artifactId>junit-jupiter</artifactId>
      <version>5.8.2</version>
      <scope>test</scope>
    </dependency>
    <dependency>
      <groupId>org.awaitility</groupId>
      <artifactId>awaitility</artifactId>
      <version>4.2.0</version>
      <scope>test</scope>
    </dependency>
    <dependency>
      <groupId>org.assertj</groupId>
      <artifactId>assertj-core</artifactId>
      <version>3.22.0</version>
      <scope>test</scope>
    </dependency>
    <dependency>
      <groupId>org.mockito</groupId>
      <artifactId>mockito-core</artifactId>
      <version>5.8.0</version>
      <scope>test</scope>
    </dependency>
    <dependency>
      <groupId>org.mockito</groupId>
      <artifactId>mockito-junit-jupiter</artifactId>
      <version>5.8.0</version>
      <scope>test</scope>
    </dependency>
    <dependency>
      <groupId>com.squareup.okhttp3</groupId>
      <artifactId>mockwebserver</artifactId>
      <version>5.0.0-alpha.7</version>
      <scope>test</scope>
    </dependency>
  </dependencies>

  <build>
    <resources>
      <resource>
        <directory>src/main/resources</directory>
        <filtering>true</filtering>
      </resource>
    </resources>
    <plugins>
      <plugin>
        <groupId>org.apache.maven.plugins</groupId>
        <artifactId>maven-jar-plugin</artifactId>
        <configuration>
          <archive>
            <manifest>
              <addClasspath>false</addClasspath>
              <addDefaultImplementationEntries>true</addDefaultImplementationEntries>
              <mainClass>org.sonarsource.sonarlint.ls.ServerMain</mainClass>
            </manifest>
          </archive>
        </configuration>
      </plugin>
      <plugin>
        <groupId>org.apache.maven.plugins</groupId>
        <artifactId>maven-dependency-plugin</artifactId>
        <executions>
          <execution>
            <id>copy-test-plugins</id>
            <phase>generate-test-resources</phase>
            <goals>
              <goal>copy</goal>
            </goals>
            <configuration>
              <artifactItems>
                <artifactItem>
                  <groupId>org.sonarsource.java</groupId>
                  <artifactId>sonar-java-plugin</artifactId>
                  <version>${sonar.java.version}</version>
                  <type>jar</type>
                  <overWrite>false</overWrite>
                  <outputDirectory>${project.build.directory}/plugins</outputDirectory>
                  <destFileName>sonarjava.jar</destFileName>
                </artifactItem>
                <artifactItem>
                  <groupId>org.sonarsource.javascript</groupId>
                  <artifactId>sonar-javascript-plugin</artifactId>
                  <version>${sonar.javascript.version}</version>
                  <type>jar</type>
                  <overWrite>false</overWrite>
                  <outputDirectory>${project.build.directory}/plugins</outputDirectory>
                  <destFileName>sonarjs.jar</destFileName>
                </artifactItem>
                <artifactItem>
                  <groupId>org.sonarsource.python</groupId>
                  <artifactId>sonar-python-plugin</artifactId>
                  <version>${sonar.python.version}</version>
                  <type>jar</type>
                  <overWrite>false</overWrite>
                  <outputDirectory>${project.build.directory}/plugins</outputDirectory>
                  <destFileName>sonarpython.jar</destFileName>
                </artifactItem>
                <artifactItem>
                  <groupId>org.sonarsource.php</groupId>
                  <artifactId>sonar-php-plugin</artifactId>
                  <version>${sonar.php.version}</version>
                  <type>jar</type>
                  <overWrite>false</overWrite>
                  <outputDirectory>${project.build.directory}/plugins</outputDirectory>
                  <destFileName>sonarphp.jar</destFileName>
                </artifactItem>
                <artifactItem>
                  <groupId>org.sonarsource.html</groupId>
                  <artifactId>sonar-html-plugin</artifactId>
                  <version>${sonar.html.version}</version>
                  <type>jar</type>
                  <overWrite>false</overWrite>
                  <outputDirectory>${project.build.directory}/plugins</outputDirectory>
                  <destFileName>sonarhtml.jar</destFileName>
                </artifactItem>
                <artifactItem>
                  <groupId>org.sonarsource.xml</groupId>
                  <artifactId>sonar-xml-plugin</artifactId>
                  <version>${sonar.xml.version}</version>
                  <type>jar</type>
                  <overWrite>false</overWrite>
                  <outputDirectory>${project.build.directory}/plugins</outputDirectory>
                  <destFileName>sonarxml.jar</destFileName>
                </artifactItem>
                <!--<artifactItem>
                  <groupId>org.sonarsource.text</groupId>
                  <artifactId>sonar-text-plugin</artifactId>
                  <version>${sonar.text.version}</version>
                  <type>jar</type>
                  <overWrite>false</overWrite>
                  <outputDirectory>${project.build.directory}/plugins</outputDirectory>
                  <destFileName>sonartext.jar</destFileName>
                </artifactItem>-->
                <artifactItem>
                  <groupId>org.sonarsource.slang</groupId>
                  <artifactId>sonar-go-plugin</artifactId>
                  <version>${sonar.go.version}</version>
                  <type>jar</type>
                  <overWrite>false</overWrite>
                  <outputDirectory>${project.build.directory}/plugins</outputDirectory>
                  <destFileName>sonargo.jar</destFileName>
                </artifactItem>
                <artifactItem>
                  <groupId>eu.rssw.sonar.openedge</groupId>
                  <artifactId>sonar-openedge-plugin</artifactId>
                  <version>${sonar.oe.version}</version>
                  <type>jar</type>
                  <overWrite>false</overWrite>
                  <outputDirectory>${project.build.directory}/plugins</outputDirectory>
                  <destFileName>sonaroe.jar</destFileName>
                </artifactItem>
                <artifactItem>
                  <groupId>org.sonarsource.iac</groupId>
                  <artifactId>sonar-iac-plugin</artifactId>
                  <version>${sonar.iac.version}</version>
                  <type>jar</type>
                  <overWrite>false</overWrite>
                  <outputDirectory>${project.build.directory}/plugins</outputDirectory>
                  <destFileName>sonariac.jar</destFileName>
                </artifactItem>
                <!--<artifactItem>
                  <groupId>org.sonarsource.dotnet</groupId>
                  <artifactId>sonar-csharp-plugin</artifactId>
                  <version>${sonar.csharp.version}</version>
                  <type>jar</type>
                  <overWrite>false</overWrite>
                  <outputDirectory>${project.build.directory}/plugins</outputDirectory>
                  <destFileName>sonarcsharp.jar</destFileName>
                </artifactItem>
                <artifactItem>
                  <groupId>org.sonarsource.sonarlint.omnisharp</groupId>
                  <artifactId>sonarlint-omnisharp-plugin</artifactId>
                  <version>${sonarlint.omnisharp.version}</version>
                  <type>jar</type>
                  <overWrite>false</overWrite>
                  <outputDirectory>${project.build.directory}/plugins</outputDirectory>
                  <destFileName>sonarlintomnisharp.jar</destFileName>
                </artifactItem>-->
              </artifactItems>
            </configuration>
          </execution>
        </executions>
      </plugin>

      <plugin>
        <groupId>org.apache.maven.plugins</groupId>
        <artifactId>maven-shade-plugin</artifactId>
        <executions>
          <execution>
            <phase>package</phase>
            <goals>
              <goal>shade</goal>
            </goals>
            <configuration>
              <createDependencyReducedPom>true</createDependencyReducedPom>
              <minimizeJar>false</minimizeJar>
              <filters>
                <filter>
                  <artifact>*:*</artifact>
                  <excludes>
                    <exclude>META-INF/*.SF</exclude>
                    <exclude>META-INF/*.DSA</exclude>
                    <exclude>META-INF/*.RSA</exclude>
                  </excludes>
                </filter>
              </filters>
            </configuration>
          </execution>
        </executions>
      </plugin>
      <plugin>
        <groupId>org.apache.maven.plugins</groupId>
        <artifactId>maven-javadoc-plugin</artifactId>
        <configuration>
          <source>8</source>
        </configuration>
      </plugin>
      <plugin>
        <groupId>org.apache.maven.plugins</groupId>
        <artifactId>maven-surefire-plugin</artifactId>
        <configuration>
          <trimStackTrace>false</trimStackTrace>
          <environmentVariables>
            <PATH>${basedir}/src/test/resources/fake-ts-project/node${path.separator}${env.PATH}</PATH>
          </environmentVariables>
          <rerunFailingTestsCount>2</rerunFailingTestsCount>
        </configuration>
      </plugin>
      <!-- <plugin>
        <groupId>com.github.eirslett</groupId>
        <artifactId>frontend-maven-plugin</artifactId>
        <version>1.8.0</version>
        <configuration>
          <nodeVersion>v18.20.1</nodeVersion>
          <workingDirectory>src/test/resources/fake-ts-project</workingDirectory>
        </configuration>
        <executions>
          <execution>
            <id>install node and npm</id>
            <goals>
              <goal>install-node-and-npm</goal>
            </goals>
            <phase>generate-test-resources</phase>
          </execution>
          <execution>
            <id>npm install</id>
            <goals>
              <goal>npm</goal>
            </goals>
            <phase>generate-test-resources</phase>
            <configuration>
              <arguments>install</arguments>
            </configuration>
          </execution>
        </executions>
      </plugin> -->
    </plugins>
  </build>

  <distributionManagement>
    <snapshotRepository>
      <id>rssw</id>
      <url>https://nexus.rssw.eu/repository/maven-snapshots/</url>
    </snapshotRepository>
    <repository>
      <id>rssw</id>
      <url>https://nexus.rssw.eu/repository/maven-releases/</url>
    </repository>
  </distributionManagement>

  <profiles>
    <profile>
      <id>coverage</id>
      <build>
        <plugins>
          <plugin>
            <groupId>org.jacoco</groupId>
            <artifactId>jacoco-maven-plugin</artifactId>
            <version>0.8.10</version>
            <executions>
              <execution>
                <id>prepare-agent</id>
                <goals>
                  <goal>prepare-agent</goal>
                </goals>
              </execution>
              <execution>
                <id>report</id>
                <goals>
                  <goal>report</goal>
                </goals>
              </execution>
            </executions>
          </plugin>
        </plugins>
      </build>
    </profile>
    <profile>
      <id>commercial</id>
      <activation>
        <property>
          <name>commercial</name>
        </property>
      </activation>
      <build>
        <plugins>
          <plugin>
            <groupId>org.apache.maven.plugins</groupId>
            <artifactId>maven-dependency-plugin</artifactId>
            <executions>
              <execution>
                <id>copy-commercial-plugins</id>
                <phase>validate</phase>
                <goals>
                  <goal>copy</goal>
                </goals>
                <configuration>
                  <artifactItems>
                    <artifactItem>
                      <groupId>com.sonarsource.cpp</groupId>
                      <artifactId>sonar-cfamily-plugin</artifactId>
                      <version>6.56.0.72172</version>
                      <destFileName>cfamily.jar</destFileName>
                      <type>jar</type>
                    </artifactItem>
                    <artifactItem>
                      <groupId>com.sonarsource.dotnet</groupId>
                      <artifactId>sonar-csharp-enterprise-plugin</artifactId>
                      <version>${sonar.csharp.version}</version>
                      <destFileName>csharpenterprise.jar</destFileName>
                      <type>jar</type>
                    </artifactItem>
                  </artifactItems>
                  <outputDirectory>${project.build.directory}/plugins</outputDirectory>
                  <overWriteReleases>false</overWriteReleases>
                  <overWriteSnapshots>true</overWriteSnapshots>
                  <stripVersion>false</stripVersion>
                </configuration>
              </execution>
            </executions>
          </plugin>
        </plugins>
      </build>
    </profile>
  </profiles>
</project><|MERGE_RESOLUTION|>--- conflicted
+++ resolved
@@ -9,11 +9,7 @@
   </parent>
   <groupId>org.sonarsource.sonarlint.ls</groupId>
   <artifactId>sonarlint-language-server</artifactId>
-<<<<<<< HEAD
-  <version>3.13.99001</version>
-=======
   <version>3.14.1-SNAPSHOT</version>
->>>>>>> 1e5ee84b
   <packaging>jar</packaging>
   <name>SonarLint Language Server</name>
   <description>SonarLint Language Server</description>
@@ -28,11 +24,7 @@
 
   <properties>
     <jdk.min.version>17</jdk.min.version>
-<<<<<<< HEAD
-    <sonarlint.core.version>10.11.99001</sonarlint.core.version>
-=======
     <sonarlint.core.version>10.12.1.79852</sonarlint.core.version>
->>>>>>> 1e5ee84b
     <!-- Version used by Xodus -->
     <kotlin.version>1.6.10</kotlin.version>
     <!-- analyzers used for tests -->
