<project xmlns="http://maven.apache.org/POM/4.0.0" xmlns:xsi="http://www.w3.org/2001/XMLSchema-instance"
         xsi:schemaLocation="http://maven.apache.org/POM/4.0.0 http://maven.apache.org/xsd/maven-4.0.0.xsd">
  <modelVersion>4.0.0</modelVersion>
  <parent>
    <groupId>org.sonarsource.parent</groupId>
    <artifactId>parent</artifactId>
    <version>83.0.0.2369</version>
    <relativePath/>
  </parent>
  <groupId>org.sonarsource.sonarlint.ls</groupId>
  <artifactId>sonarlint-language-server</artifactId>
<<<<<<< HEAD
  <version>4.0.99001</version>
=======
  <version>4.1-SNAPSHOT</version>
>>>>>>> 236431c0
  <packaging>jar</packaging>
  <name>SonarLint Language Server</name>
  <description>SonarLint Language Server</description>
  <organization>
    <name>SonarSource</name>
    <url>https://www.sonarsource.com/</url>
  </organization>
  <issueManagement>
    <system>JIRA</system>
    <url>https://jira.sonarsource.com/browse/SLLS</url>
  </issueManagement>

  <properties>
    <jdk.min.version>17</jdk.min.version>
<<<<<<< HEAD
    <sonarlint.core.version>10.30.99001</sonarlint.core.version>
=======
    <sonarlint.core.version>10.32.0.82302</sonarlint.core.version>
>>>>>>> 236431c0
    <slf4j.version>2.0.17</slf4j.version>
    <!-- Version used by Xodus -->
    <kotlin.version>1.6.10</kotlin.version>
    <!-- analyzers used for tests -->
    <sonar.java.version>8.8.0.37665</sonar.java.version>
    <sonar.javascript.version>10.20.0.29356</sonar.javascript.version>
    <sonar.php.version>3.41.0.12692</sonar.php.version>
    <sonar.python.version>4.25.0.19056</sonar.python.version>
    <sonar.html.version>3.18.0.5605</sonar.html.version>
    <sonar.xml.version>2.12.0.5749</sonar.xml.version>
    <sonar.text.version>2.20.0.5038</sonar.text.version>
    <sonar.go.version>1.23.1.2838</sonar.go.version>
    <sonar.iac.version>1.40.0.13983</sonar.iac.version>
    <sonar.oe.version>3.4.1</sonar.oe.version>
    <sonar.csharp.version>10.3.0.106239</sonar.csharp.version>
    <sonarlint.omnisharp.version>1.25.0.100242</sonarlint.omnisharp.version>
    <gitRepositoryName>sonarlint-language-server</gitRepositoryName>
    <!-- Release: enable publication to Bintray -->
    <artifactsToPublish>${project.groupId}:${project.artifactId}:jar</artifactsToPublish>
    <license.name>GNU LGPL v3</license.name>
  </properties>

  <dependencies>
    <!-- Java implementation of VS Code language server protocol -->
    <dependency>
      <groupId>org.eclipse.lsp4j</groupId>
      <artifactId>org.eclipse.lsp4j</artifactId>
      <!--      should be the >= than in sonarlint-rpc-java-client -->
      <version>0.24.0</version>
    </dependency>
    <dependency>
      <groupId>org.sonarsource.sonarlint.core</groupId>
      <artifactId>sonarlint-java-client-utils</artifactId>
      <version>${sonarlint.core.version}</version>
    </dependency>
    <dependency>
      <groupId>org.sonarsource.sonarlint.core</groupId>
      <artifactId>sonarlint-rpc-protocol</artifactId>
      <version>${sonarlint.core.version}</version>
    </dependency>
    <dependency>
      <groupId>org.sonarsource.sonarlint.core</groupId>
      <artifactId>sonarlint-rpc-impl</artifactId>
      <version>${sonarlint.core.version}</version>
    </dependency>
    <dependency>
      <groupId>org.sonarsource.sonarlint.core</groupId>
      <artifactId>sonarlint-rpc-java-client</artifactId>
      <version>${sonarlint.core.version}</version>
    </dependency>
    <dependency>
       <groupId>info.picocli</groupId>
       <artifactId>picocli</artifactId>
       <version>4.7.1</version>
    </dependency>
    <dependency>
      <groupId>org.apache.commons</groupId>
      <artifactId>commons-lang3</artifactId>
      <version>3.18.0</version>
    </dependency>
    <dependency>
      <groupId>com.google.code.findbugs</groupId>
      <artifactId>jsr305</artifactId>
      <version>3.0.2</version>
      <scope>provided</scope>
    </dependency>
    <dependency>
      <groupId>commons-codec</groupId>
      <artifactId>commons-codec</artifactId>
      <version>1.16.0</version>
    </dependency>
    <dependency>
      <groupId>org.eclipse.jgit</groupId>
      <artifactId>org.eclipse.jgit</artifactId>
      <version>6.10.1.202505221210-r</version>
    </dependency>
    <dependency>
      <groupId>org.slf4j</groupId>
      <artifactId>slf4j-api</artifactId>
      <version>${slf4j.version}</version>
    </dependency>
    <!-- Needed for Xodus -->
    <dependency>
      <groupId>org.jetbrains.kotlin</groupId>
      <artifactId>kotlin-stdlib</artifactId>
      <version>${kotlin.version}</version>
      <scope>runtime</scope>
    </dependency>

    <!-- unit tests -->
    <dependency>
      <groupId>org.junit.jupiter</groupId>
      <artifactId>junit-jupiter</artifactId>
      <version>5.8.2</version>
      <scope>test</scope>
    </dependency>
    <dependency>
      <groupId>org.awaitility</groupId>
      <artifactId>awaitility</artifactId>
      <version>4.2.0</version>
      <scope>test</scope>
    </dependency>
    <dependency>
      <groupId>org.assertj</groupId>
      <artifactId>assertj-core</artifactId>
      <version>3.22.0</version>
      <scope>test</scope>
    </dependency>
    <dependency>
      <groupId>org.mockito</groupId>
      <artifactId>mockito-core</artifactId>
      <version>5.8.0</version>
      <scope>test</scope>
    </dependency>
    <dependency>
      <groupId>org.mockito</groupId>
      <artifactId>mockito-junit-jupiter</artifactId>
      <version>5.8.0</version>
      <scope>test</scope>
    </dependency>
    <dependency>
      <groupId>uk.org.webcompere</groupId>
      <artifactId>system-stubs-jupiter</artifactId>
      <version>2.1.7</version>
      <scope>test</scope>
    </dependency>
    <dependency>
      <groupId>com.squareup.okhttp3</groupId>
      <artifactId>mockwebserver</artifactId>
      <version>5.0.0-alpha.7</version>
      <scope>test</scope>
    </dependency>
  </dependencies>

  <build>
    <resources>
      <resource>
        <directory>src/main/resources</directory>
        <filtering>true</filtering>
      </resource>
    </resources>
    <plugins>
      <plugin>
        <groupId>org.apache.maven.plugins</groupId>
        <artifactId>maven-jar-plugin</artifactId>
        <configuration>
          <archive>
            <manifest>
              <addClasspath>false</addClasspath>
              <addDefaultImplementationEntries>true</addDefaultImplementationEntries>
              <mainClass>org.sonarsource.sonarlint.ls.ServerMain</mainClass>
            </manifest>
          </archive>
        </configuration>
      </plugin>
      <plugin>
        <groupId>org.apache.maven.plugins</groupId>
        <artifactId>maven-dependency-plugin</artifactId>
        <executions>
          <execution>
            <id>copy-test-plugins</id>
            <phase>generate-test-resources</phase>
            <goals>
              <goal>copy</goal>
            </goals>
            <configuration>
              <artifactItems>
                <artifactItem>
                  <groupId>org.sonarsource.java</groupId>
                  <artifactId>sonar-java-plugin</artifactId>
                  <version>${sonar.java.version}</version>
                  <type>jar</type>
                  <overWrite>false</overWrite>
                  <outputDirectory>${project.build.directory}/plugins</outputDirectory>
                  <destFileName>sonarjava.jar</destFileName>
                </artifactItem>
                <artifactItem>
                  <groupId>org.sonarsource.java</groupId>
                  <artifactId>sonar-java-symbolic-execution-plugin</artifactId>
                  <version>${sonar.java.version}</version>
                  <type>jar</type>
                  <overWrite>false</overWrite>
                  <outputDirectory>${project.build.directory}/plugins</outputDirectory>
                  <destFileName>sonarjavasymbolicexecution.jar</destFileName>
                </artifactItem>
                <artifactItem>
                  <groupId>org.sonarsource.javascript</groupId>
                  <artifactId>sonar-javascript-plugin</artifactId>
                  <version>${sonar.javascript.version}</version>
                  <type>jar</type>
                  <overWrite>false</overWrite>
                  <outputDirectory>${project.build.directory}/plugins</outputDirectory>
                  <destFileName>sonarjs.jar</destFileName>
                </artifactItem>
                <artifactItem>
                  <groupId>org.sonarsource.python</groupId>
                  <artifactId>sonar-python-plugin</artifactId>
                  <version>${sonar.python.version}</version>
                  <type>jar</type>
                  <overWrite>false</overWrite>
                  <outputDirectory>${project.build.directory}/plugins</outputDirectory>
                  <destFileName>sonarpython.jar</destFileName>
                </artifactItem>
                <artifactItem>
                  <groupId>org.sonarsource.php</groupId>
                  <artifactId>sonar-php-plugin</artifactId>
                  <version>${sonar.php.version}</version>
                  <type>jar</type>
                  <overWrite>false</overWrite>
                  <outputDirectory>${project.build.directory}/plugins</outputDirectory>
                  <destFileName>sonarphp.jar</destFileName>
                </artifactItem>
                <artifactItem>
                  <groupId>org.sonarsource.html</groupId>
                  <artifactId>sonar-html-plugin</artifactId>
                  <version>${sonar.html.version}</version>
                  <type>jar</type>
                  <overWrite>false</overWrite>
                  <outputDirectory>${project.build.directory}/plugins</outputDirectory>
                  <destFileName>sonarhtml.jar</destFileName>
                </artifactItem>
                <artifactItem>
                  <groupId>org.sonarsource.xml</groupId>
                  <artifactId>sonar-xml-plugin</artifactId>
                  <version>${sonar.xml.version}</version>
                  <type>jar</type>
                  <overWrite>false</overWrite>
                  <outputDirectory>${project.build.directory}/plugins</outputDirectory>
                  <destFileName>sonarxml.jar</destFileName>
                </artifactItem>
                <!--<artifactItem>
                  <groupId>org.sonarsource.text</groupId>
                  <artifactId>sonar-text-plugin</artifactId>
                  <version>${sonar.text.version}</version>
                  <type>jar</type>
                  <overWrite>false</overWrite>
                  <outputDirectory>${project.build.directory}/plugins</outputDirectory>
                  <destFileName>sonartext.jar</destFileName>
                </artifactItem>-->
                <artifactItem>
                  <groupId>org.sonarsource.go</groupId>
                  <artifactId>sonar-go-plugin</artifactId>
                  <version>${sonar.go.version}</version>
                  <type>jar</type>
                  <overWrite>false</overWrite>
                  <outputDirectory>${project.build.directory}/plugins</outputDirectory>
                  <destFileName>sonargo.jar</destFileName>
                </artifactItem>
                <artifactItem>
                  <groupId>eu.rssw.sonar.openedge</groupId>
                  <artifactId>sonar-openedge-plugin</artifactId>
                  <version>${sonar.oe.version}</version>
                  <type>jar</type>
                  <overWrite>false</overWrite>
                  <outputDirectory>${project.build.directory}/plugins</outputDirectory>
                  <destFileName>sonaroe.jar</destFileName>
                </artifactItem>
                <artifactItem>
                  <groupId>org.sonarsource.iac</groupId>
                  <artifactId>sonar-iac-plugin</artifactId>
                  <version>${sonar.iac.version}</version>
                  <type>jar</type>
                  <overWrite>false</overWrite>
                  <outputDirectory>${project.build.directory}/plugins</outputDirectory>
                  <destFileName>sonariac.jar</destFileName>
                </artifactItem>
                <!--<artifactItem>
                  <groupId>org.sonarsource.dotnet</groupId>
                  <artifactId>sonar-csharp-plugin</artifactId>
                  <version>${sonar.csharp.version}</version>
                  <type>jar</type>
                  <overWrite>false</overWrite>
                  <outputDirectory>${project.build.directory}/plugins</outputDirectory>
                  <destFileName>sonarcsharp.jar</destFileName>
                </artifactItem>
                <artifactItem>
                  <groupId>org.sonarsource.sonarlint.omnisharp</groupId>
                  <artifactId>sonarlint-omnisharp-plugin</artifactId>
                  <version>${sonarlint.omnisharp.version}</version>
                  <type>jar</type>
                  <overWrite>false</overWrite>
                  <outputDirectory>${project.build.directory}/plugins</outputDirectory>
                  <destFileName>sonarlintomnisharp.jar</destFileName>
                </artifactItem>-->
              </artifactItems>
            </configuration>
          </execution>
        </executions>
      </plugin>

      <plugin>
        <groupId>org.apache.maven.plugins</groupId>
        <artifactId>maven-shade-plugin</artifactId>
        <executions>
          <execution>
            <phase>package</phase>
            <goals>
              <goal>shade</goal>
            </goals>
            <configuration>
              <createDependencyReducedPom>true</createDependencyReducedPom>
              <minimizeJar>false</minimizeJar>
              <filters>
                <filter>
                  <artifact>*:*</artifact>
                  <excludes>
                    <exclude>META-INF/*.SF</exclude>
                    <exclude>META-INF/*.DSA</exclude>
                    <exclude>META-INF/*.RSA</exclude>
                  </excludes>
                </filter>
              </filters>
            </configuration>
          </execution>
        </executions>
      </plugin>
      <plugin>
        <groupId>org.apache.maven.plugins</groupId>
        <artifactId>maven-javadoc-plugin</artifactId>
        <configuration>
          <source>8</source>
        </configuration>
      </plugin>
      <plugin>
        <groupId>org.apache.maven.plugins</groupId>
        <artifactId>maven-surefire-plugin</artifactId>
        <configuration>
          <trimStackTrace>false</trimStackTrace>
          <environmentVariables>
            <PATH>${basedir}/src/test/resources/fake-ts-project/node${path.separator}${env.PATH}</PATH>
          </environmentVariables>
          <rerunFailingTestsCount>2</rerunFailingTestsCount>
        </configuration>
      </plugin>
      <!-- <plugin>
        <groupId>com.github.eirslett</groupId>
        <artifactId>frontend-maven-plugin</artifactId>
        <version>1.8.0</version>
        <configuration>
          <nodeVersion>v18.20.1</nodeVersion>
          <workingDirectory>src/test/resources/fake-ts-project</workingDirectory>
        </configuration>
        <executions>
          <execution>
            <id>install node and npm</id>
            <goals>
              <goal>install-node-and-npm</goal>
            </goals>
            <phase>generate-test-resources</phase>
          </execution>
          <execution>
            <id>npm install</id>
            <goals>
              <goal>npm</goal>
            </goals>
            <phase>generate-test-resources</phase>
            <configuration>
              <arguments>install</arguments>
            </configuration>
          </execution>
        </executions>
      </plugin> -->
    </plugins>
  </build>

  <distributionManagement>
    <snapshotRepository>
      <id>rssw</id>
      <url>https://nexus.rssw.eu/repository/maven-snapshots/</url>
    </snapshotRepository>
    <repository>
      <id>rssw</id>
      <url>https://nexus.rssw.eu/repository/maven-releases/</url>
    </repository>
  </distributionManagement>

  <profiles>
    <profile>
      <id>coverage</id>
      <build>
        <plugins>
          <plugin>
            <groupId>org.jacoco</groupId>
            <artifactId>jacoco-maven-plugin</artifactId>
            <version>0.8.10</version>
            <executions>
              <execution>
                <id>prepare-agent</id>
                <goals>
                  <goal>prepare-agent</goal>
                </goals>
              </execution>
              <execution>
                <id>report</id>
                <goals>
                  <goal>report</goal>
                </goals>
              </execution>
            </executions>
          </plugin>
        </plugins>
      </build>
    </profile>
    <profile>
      <id>commercial</id>
      <activation>
        <property>
          <name>commercial</name>
        </property>
      </activation>
      <build>
        <plugins>
          <plugin>
            <groupId>org.apache.maven.plugins</groupId>
            <artifactId>maven-dependency-plugin</artifactId>
            <executions>
              <execution>
                <id>copy-commercial-plugins</id>
                <phase>validate</phase>
                <goals>
                  <goal>copy</goal>
                </goals>
                <configuration>
                  <artifactItems>
                    <artifactItem>
                      <groupId>com.sonarsource.cpp</groupId>
                      <artifactId>sonar-cfamily-plugin</artifactId>
                      <version>6.62.0.78645</version>
                      <destFileName>cfamily.jar</destFileName>
                      <type>jar</type>
                    </artifactItem>
                    <artifactItem>
                      <groupId>com.sonarsource.dotnet</groupId>
                      <artifactId>sonar-csharp-enterprise-plugin</artifactId>
                      <version>${sonar.csharp.version}</version>
                      <destFileName>csharpenterprise.jar</destFileName>
                      <type>jar</type>
                    </artifactItem>
                  </artifactItems>
                  <outputDirectory>${project.build.directory}/plugins</outputDirectory>
                  <overWriteReleases>false</overWriteReleases>
                  <overWriteSnapshots>true</overWriteSnapshots>
                  <stripVersion>false</stripVersion>
                </configuration>
              </execution>
            </executions>
          </plugin>
        </plugins>
      </build>
    </profile>
  </profiles>
</project><|MERGE_RESOLUTION|>--- conflicted
+++ resolved
@@ -9,11 +9,7 @@
   </parent>
   <groupId>org.sonarsource.sonarlint.ls</groupId>
   <artifactId>sonarlint-language-server</artifactId>
-<<<<<<< HEAD
-  <version>4.0.99001</version>
-=======
   <version>4.1-SNAPSHOT</version>
->>>>>>> 236431c0
   <packaging>jar</packaging>
   <name>SonarLint Language Server</name>
   <description>SonarLint Language Server</description>
@@ -28,11 +24,7 @@
 
   <properties>
     <jdk.min.version>17</jdk.min.version>
-<<<<<<< HEAD
-    <sonarlint.core.version>10.30.99001</sonarlint.core.version>
-=======
     <sonarlint.core.version>10.32.0.82302</sonarlint.core.version>
->>>>>>> 236431c0
     <slf4j.version>2.0.17</slf4j.version>
     <!-- Version used by Xodus -->
     <kotlin.version>1.6.10</kotlin.version>
